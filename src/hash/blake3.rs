--- conflicted
+++ resolved
@@ -498,19 +498,12 @@
 
 #[cfg(test)]
 mod tests {
-<<<<<<< HEAD
-=======
     use bitcoin::opcodes::all::OP_PUSHNUM_1;
->>>>>>> 43c6d987
     use blake3::Hasher;
     use hex::encode;
 
     use crate::hash::blake3::*;
-<<<<<<< HEAD
-    use crate::run;
-=======
     use crate::{execute_script_as_chunks, execute_script_without_stack_limit, run};
->>>>>>> 43c6d987
 
     use crate::treepp::{execute_script, script};
 
