--- conflicted
+++ resolved
@@ -182,8 +182,6 @@
                 { fr_push(scalars[i]) }
                 { scalar_mul.clone() }
             }
-<<<<<<< HEAD
-=======
 
             // 3. sum the base
             { G1Projective::add() }
@@ -285,7 +283,6 @@
     let bases: Vec<ark_ec::short_weierstrass::Projective<ark_bn254::g1::Config>> =
         bases.iter().map(|&p| p.into()).collect();
     let len = bases.len();
->>>>>>> 43c6d987
 
     println!("len: {len}");
     script! {
@@ -307,131 +304,6 @@
     }
 }
 
-<<<<<<< HEAD
-pub fn msm_with_constant_bases_affine(
-    bases: &[ark_bn254::G1Affine],
-    scalars: &[ark_bn254::Fr],
-) -> Script {
-    assert_eq!(bases.len(), scalars.len());
-    let len = bases.len();
-    let i_step = 12_u32;
-    let (inner_coeffs, outer_coeffs) = prepare_msm_input(bases, scalars, i_step);
-    script! {
-        for i in 0..len {
-            if scalars[i] != ark_bn254::Fr::ONE {
-                { fr_push(scalars[i]) }
-                { G1Affine::scalar_mul_by_constant_g1(bases[i], inner_coeffs[i].0.clone(), inner_coeffs[i].1.clone(), inner_coeffs[i].2.clone()) }
-            } else {
-                { G1Affine::push(bases[i]) }
-            }
-            // check coeffs before using
-            if i > 0 {
-                { G1Affine::check_add(outer_coeffs[i - 1].0, outer_coeffs[i - 1].1) }
-            }
-        }
-        // into_affine involving extreem expensive field inversion, X/Z^2 and Y/Z^3, fortunately there's no need to do into_affine any more here
-    }
-}
-
-pub fn hinted_msm_with_constant_bases_affine(
-    bases: &[ark_bn254::G1Affine],
-    scalars: &[ark_bn254::Fr],
-) -> (Script, Vec<Hint>) {
-    println!("use hinted_msm_with_constant_bases_affine");
-    assert_eq!(bases.len(), scalars.len());
-    let len = bases.len();
-    let i_step = 12_u32;
-    let (inner_coeffs, outer_coeffs) = prepare_msm_input(bases, scalars, i_step);
-
-    let mut hints = Vec::new();
-    let mut hinted_scripts = Vec::new();
-
-    // 1. init the sum=0;
-    // let mut p = ark_bn254::G1Affine::zero();
-    let mut p = (bases[0] * scalars[0]).into_affine();
-    for i in 0..len {
-        let mut c = bases[i];
-        if scalars[i] != ark_bn254::Fr::ONE {
-            let (hinted_script, hint) = G1Affine::hinted_scalar_mul_by_constant_g1(
-                scalars[i],
-                &mut c,
-                inner_coeffs[i].0.clone(),
-                inner_coeffs[i].1.clone(),
-                inner_coeffs[i].2.clone(),
-            );
-            println!("scalar mul {}: {}", i, hinted_script.len());
-            hinted_scripts.push(hinted_script);
-            hints.extend(hint);
-        }
-
-        // check coeffs before using
-        if i > 0 {
-            let (hinted_script, hint) =
-                G1Affine::hinted_check_add(p, c, outer_coeffs[i - 1].0, outer_coeffs[i - 1].1);
-            hinted_scripts.push(hinted_script);
-            hints.extend(hint);
-            p = (p + c).into_affine();
-        }
-    }
-
-    let mut hinted_scripts_iter = hinted_scripts.into_iter();
-    let mut script_lines = Vec::new();
-
-    // 1. init the sum = base[0] * scalars[0];
-    // script_lines.push(G1Affine::push_not_montgomery((bases[0] * scalars[0]).into_affine()));
-    for i in 0..len {
-        // 2. scalar mul
-        if scalars[i] != ark_bn254::Fr::ONE {
-            script_lines.push(fr_push_not_montgomery(scalars[i]));
-            script_lines.push(hinted_scripts_iter.next().unwrap());
-        } else {
-            script_lines.push(G1Affine::push_not_montgomery(bases[i]));
-        }
-        // 3. sum the base
-        if i > 0 {
-            script_lines.push(hinted_scripts_iter.next().unwrap());
-        }
-    }
-
-    let mut script = script! {};
-    for script_line in script_lines {
-        script = script.push_script(script_line.compile());
-    }
-
-    (script, hints)
-    // into_affine involving extreem expensive field inversion, X/Z^2 and Y/Z^3, fortunately there's no need to do into_affine any more here
-}
-
-// Will compute msm assuming bases are constant and return the affine point
-// Output Stack: [x,y]
-pub fn msm_with_constant_bases(bases: &[ark_bn254::G1Affine], scalars: &[ark_bn254::Fr]) -> Script {
-    assert_eq!(bases.len(), scalars.len());
-    let bases: Vec<ark_ec::short_weierstrass::Projective<ark_bn254::g1::Config>> =
-        bases.iter().map(|&p| p.into()).collect();
-    let len = bases.len();
-
-    println!("len: {len}");
-    script! {
-        // 1. init the sum=0;
-        {G1Projective::push_zero()}
-        for i in 0..len {
-            // 2. scalar mul
-            if scalars[i] != ark_bn254::Fr::ONE {
-                { fr_push(scalars[i]) }
-                { G1Projective::scalar_mul_by_constant_g1(bases[i]) }
-            } else {
-                { G1Projective::push(bases[i]) }
-            }
-            // 3. sum the base
-            { G1Projective::add() }
-        }
-        // convert into Affine
-        { G1Projective::into_affine() }
-    }
-}
-
-=======
->>>>>>> 43c6d987
 pub fn hinted_msm_with_constant_bases(
     bases: &[ark_bn254::G1Affine],
     scalars: &[ark_bn254::Fr],
@@ -561,7 +433,6 @@
         println!("msm_with_constant_bases_projective: = {} bytes", msm.len());
         let start = start_timer!(|| "execute_msm_script");
         run(script);
-<<<<<<< HEAD
         end_timer!(start);
     }
 
@@ -731,185 +602,11 @@
         println!("hinted_msm_with_constant_bases: = {} bytes", msm.len());
         let start = start_timer!(|| "execute_msm_script");
         let exec_result = execute_script_without_stack_limit(script);
-=======
->>>>>>> 43c6d987
-        end_timer!(start);
-    }
-
-    #[test]
-    fn test_msm_with_constant_bases_affine() {
-        let k = 1;
-        let n = 1 << k;
-        let rng = &mut test_rng();
-
-        let scalars = (0..n).map(|_| ark_bn254::Fr::rand(rng)).collect::<Vec<_>>();
-
-        let bases = (0..n)
-            .map(|_| ark_bn254::G1Projective::rand(rng).into_affine())
-            .collect::<Vec<_>>();
-
-        let expect = ark_bn254::G1Projective::msm(&bases, &scalars).unwrap();
-        let expect = expect.into_affine();
-        let msm = msm_with_constant_bases_affine(&bases, &scalars);
-
-        let script = script! {
-            { msm.clone() }
-            { g1_affine_push(expect) }
-            { G1Affine::equalverify() }
-            OP_TRUE
-        };
-
-        let exec_result = execute_script_without_stack_limit(script);
-        println!("{}", exec_result.final_stack);
+        end_timer!(start);
         assert!(exec_result.success);
     }
 
     #[test]
-<<<<<<< HEAD
-=======
-    fn test_scalar_mul_projective() {
-        let k = 0;
-        let n = 1 << k;
-        let rng = &mut test_rng();
-
-        let scalars = (0..n).map(|_| ark_bn254::Fr::rand(rng)).collect::<Vec<_>>();
-
-        let bases = (0..n)
-            .map(|_| ark_bn254::G1Projective::rand(rng))
-            .collect::<Vec<_>>();
-
-        let scalar_mul_projective_script =
-            crate::bn254::curves::G1Projective::scalar_mul_by_constant_g1(bases[0]);
-
-        let script = script! {
-            { fr_push(scalars[0]) }
-            { scalar_mul_projective_script.clone() }
-            { crate::bn254::curves::G1Projective::into_affine() }
-            { crate::bn254::curves::G1Affine::push((bases[0] * scalars[0]).into_affine()) }
-            { crate::bn254::curves::G1Affine::equalverify() }
-            OP_TRUE
-        };
-        let exec_result = execute_script_without_stack_limit(script);
-        println!("{}", exec_result.final_stack);
-        assert!(exec_result.success);
-
-        println!(
-            "script size of scalar_mul_projective: {}",
-            scalar_mul_projective_script.len()
-        );
-    }
-
-    #[test]
-    fn test_scalar_mul_affine() {
-        let k = 0;
-        let n = 1 << k;
-        let rng = &mut test_rng();
-
-        let scalars = (0..n).map(|_| ark_bn254::Fr::rand(rng)).collect::<Vec<_>>();
-
-        let bases = (0..n)
-            .map(|_| ark_bn254::G1Projective::rand(rng).into_affine())
-            .collect::<Vec<_>>();
-
-        let (inner_coeffs, _) = prepare_msm_input(&bases, &scalars, 12);
-        let scalar_mul_affine_script = crate::bn254::curves::G1Affine::scalar_mul_by_constant_g1(
-            bases[0],
-            inner_coeffs[0].0.clone(),
-            inner_coeffs[0].1.clone(),
-            inner_coeffs[0].2.clone(),
-        );
-
-        let script = script! {
-            { fr_push(scalars[0]) }
-            { scalar_mul_affine_script.clone() }
-            { crate::bn254::curves::G1Affine::push((bases[0] * scalars[0]).into_affine()) }
-            { crate::bn254::curves::G1Affine::equalverify() }
-            OP_TRUE
-        };
-        let exec_result = execute_script_without_stack_limit(script);
-        println!("{}", exec_result.final_stack);
-        assert!(exec_result.success);
-
-        println!(
-            "script size of scalar_mul_affine: {}",
-            scalar_mul_affine_script.len()
-        );
-    }
-
-    #[test]
-    fn test_hinted_msm_with_constant_bases_script() {
-        let k = 2;
-        let n = 1 << k;
-        let rng = &mut test_rng();
-
-        let scalars = (0..n).map(|_| ark_bn254::Fr::rand(rng)).collect::<Vec<_>>();
-
-        let bases = (0..n)
-            .map(|_| ark_bn254::G1Projective::rand(rng).into_affine())
-            .collect::<Vec<_>>();
-
-        let expect = ark_bn254::G1Projective::msm(&bases, &scalars).unwrap();
-        let expect = expect.into_affine();
-        let (msm, hints) = hinted_msm_with_constant_bases(&bases, &scalars);
-
-        let start = start_timer!(|| "collect_script");
-        let script = script! {
-            for hint in hints {
-                { hint.push() }
-            }
-
-            { msm.clone() }
-            { g1_affine_push_not_montgomery(expect) }
-            { G1Affine::equalverify() }
-            OP_TRUE
-        };
-        end_timer!(start);
-
-        println!("hinted_msm_with_constant_bases: = {} bytes", msm.len());
-        let start = start_timer!(|| "execute_msm_script");
-        let exec_result = execute_script_without_stack_limit(script);
-        end_timer!(start);
-        assert!(exec_result.success);
-    }
-
-    #[test]
-    fn test_hinted_msm_with_constant_bases_affine_script() {
-        let k = 2;
-        let n = 1 << k;
-        let rng = &mut test_rng();
-
-        let scalars = (0..n).map(|_| ark_bn254::Fr::rand(rng)).collect::<Vec<_>>();
-
-        let bases = (0..n)
-            .map(|_| ark_bn254::G1Projective::rand(rng).into_affine())
-            .collect::<Vec<_>>();
-
-        let expect = ark_bn254::G1Projective::msm(&bases, &scalars).unwrap();
-        let expect = expect.into_affine();
-        let (msm, hints) = hinted_msm_with_constant_bases_affine(&bases, &scalars);
-
-        let start = start_timer!(|| "collect_script");
-        let script = script! {
-            for hint in hints {
-                { hint.push() }
-            }
-
-            { msm.clone() }
-            { g1_affine_push_not_montgomery(expect) }
-            { G1Affine::equalverify() }
-            OP_TRUE
-        };
-        end_timer!(start);
-
-        println!("hinted_msm_with_constant_bases: = {} bytes", msm.len());
-        let start = start_timer!(|| "execute_msm_script");
-        let exec_result = execute_script_without_stack_limit(script);
-        end_timer!(start);
-        assert!(exec_result.success);
-    }
-
-    #[test]
->>>>>>> 43c6d987
     fn test_demo() {
         use crate::bn254::fp254impl::Fp254Impl;
 
