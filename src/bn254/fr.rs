--- conflicted
+++ resolved
@@ -36,11 +36,7 @@
 mod test {
     use crate::bn254::fr::Fr;
     use crate::treepp::*;
-<<<<<<< HEAD
-    use crate::bn254::fp254impl::Fp254Impl;
-=======
     use crate::{bn254::fp254impl::Fp254Impl, run_as_chunks};
->>>>>>> 43c6d987
     use ark_ff::AdditiveGroup;
     use ark_ff::{BigInteger, Field, PrimeField};
     use ark_std::UniformRand;
