--- conflicted
+++ resolved
@@ -11,10 +11,7 @@
     use crate::bn254::pairing::Pairing;
 
     use crate::bn254::utils;
-<<<<<<< HEAD
-=======
     use crate::execute_script_as_chunks;
->>>>>>> 43c6d987
     use crate::hash::blake3::blake3_var_length;
     use crate::treepp::*;
     use ark_bn254::Bn254;
@@ -2547,8 +2544,6 @@
         };
         println!("fflonk.checkpairing_miller_loop = {} bytes", script.len());
         run(script);
-<<<<<<< HEAD
-=======
     }
 
     #[test]
@@ -2883,6 +2878,5 @@
         //let exec_result = execute_script_as_chunks(script, 3_000_000, 2_000_000);
         //println!("{}", exec_result);
         //assert!(exec_result.success);
->>>>>>> 43c6d987
     }
 }