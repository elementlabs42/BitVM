use crate::bn254::ell_coeffs::G2Prepared;
use crate::chunker::chunk_g1_points::g1_points;
use crate::chunker::chunk_msm::chunk_hinted_msm_with_constant_bases_affine;
use crate::chunker::chunk_non_fixed_point::chunk_q4;
use crate::chunker::elements::{ElementTrait, FrType, G2PointType};
use crate::chunker::{chunk_accumulator, chunk_hinted_accumulator};
use crate::groth16::constants::{LAMBDA, P_POW3};
use crate::groth16::offchain_checker::compute_c_wi;
use crate::log_assert_eq;
use ark_bn254::{Bn254, G1Projective};
use ark_ec::pairing::Pairing as ark_Pairing;
use ark_ec::{AffineRepr, CurveGroup, VariableBaseMSM};
use ark_ff::Field;
use ark_groth16::{Proof, VerifyingKey};
use core::ops::Neg;

use super::assigner::BCAssigner;
use super::segment::Segment;

/// This function outputs a vector segment, which is equivalent to the plain groth16 verifier.
/// Each segment will generate script and witness for each branch of disprove transaction.
/// Bitcommitments are collected into assinger.
pub fn groth16_verify_to_segments<T: BCAssigner>(
    assigner: &mut T,
    public_inputs: &[<Bn254 as ark_Pairing>::ScalarField],
    proof: &Proof<Bn254>,
    vk: &VerifyingKey<Bn254>,
) -> Vec<Segment> {
    let scalars = [
        vec![<Bn254 as ark_Pairing>::ScalarField::ONE],
        public_inputs.to_owned(),
    ]
    .concat();
    let msm_g1 = G1Projective::msm(&vk.gamma_abc_g1, &scalars).expect("failed to calculate msm");

    let (exp, sign) = if LAMBDA.gt(&P_POW3) {
        (&*LAMBDA - &*P_POW3, true)
    } else {
        (&*P_POW3 - &*LAMBDA, false)
    };

    // G1/G2 points for pairings
    let (p1, p2, p3, p4) = (msm_g1.into_affine(), proof.c, vk.alpha_g1, proof.a);
    let (q1, q2, q3, q4) = (
        vk.gamma_g2.into_group().neg().into_affine(),
        vk.delta_g2.into_group().neg().into_affine(),
        -vk.beta_g2,
        proof.b,
    );

    // hint from arkworks
    let f = Bn254::multi_miller_loop_affine([p1, p2, p3, p4], [q1, q2, q3, q4]).0;
    let (c, wi) = compute_c_wi(f);
    let c_inv = c.inverse().unwrap();
    let hint = if sign {
        f * wi * (c_inv.pow((exp).to_u64_digits()))
    } else {
        f * wi * (c_inv.pow((exp).to_u64_digits()).inverse().unwrap())
    };

    log_assert_eq!(hint, c.pow(P_POW3.to_u64_digits()), "hint isn't correct!");

    let q_prepared = [
        G2Prepared::from_affine(q1),
        G2Prepared::from_affine(q2),
        G2Prepared::from_affine(q3),
        G2Prepared::from_affine(q4),
    ];

    let p_lst = vec![p1, p2, p3, p4];

    let mut segments = vec![];

    // skip the first scalar
    let mut scalar_types = vec![FrType::new_dummy("scalar_0")];
    for (idx, scalar) in scalars.iter().enumerate().skip(1) {
        let mut scalar_type = FrType::new(assigner, &format!("scalar_{}", idx));
        scalar_type.fill_with_data(crate::chunker::elements::DataType::FrData(*scalar));
        scalar_types.push(scalar_type);
    }

    // calculate p1
    let (segment, p1_type) = chunk_hinted_msm_with_constant_bases_affine(
        assigner,
        &vk.gamma_abc_g1,
        &scalars,
        &scalar_types,
    );

    segments.extend(segment);

    let (segment, tp_lst) = g1_points(assigner, p1_type, p1, proof, vk);
    segments.extend(segment);

    let (segment, fs, _) = chunk_accumulator::chunk_accumulator(
        assigner,
        tp_lst,
        q_prepared.to_vec(),
        c,
        c_inv,
        wi,
        p_lst,
    );
    segments.extend(segment);

    let segment = chunk_hinted_accumulator::verify_accumulator(fs);
    segments.extend(segment);

    let mut q4_input = G2PointType::new(assigner, "q4");
    q4_input.fill_with_data(crate::chunker::elements::DataType::G2PointData(q4));
    let segment = chunk_q4(q_prepared.to_vec(), q4, q4_input, assigner);

    segments.extend(segment);

    segments
}

#[cfg(test)]
mod test {
    use crate::chunker::assigner::*;
    use crate::chunker::chunk_groth16_verifier::groth16_verify_to_segments;
    use crate::chunker::disprove_execution::RawProof;
    use crate::chunker::{common::*, elements::ElementTrait};
    use crate::treepp::*;
    use crate::{execute_script_with_inputs, log_assert_eq};

    use ark_bn254::Bn254;
    use ark_crypto_primitives::snark::{CircuitSpecificSetupSNARK, SNARK};
    use ark_ec::pairing::Pairing;
    use ark_ff::{BigInt, PrimeField};
    use ark_groth16::Groth16;
    use ark_groth16::{ProvingKey, VerifyingKey};
    use ark_relations::lc;
    use ark_relations::r1cs::{ConstraintSynthesizer, ConstraintSystemRef, SynthesisError};
    use ark_std::{test_rng, UniformRand};
    use bitcoin::hashes::{sha256::Hash as Sha256, Hash};
    use rand::{RngCore, SeedableRng};
    use std::collections::HashMap;

    #[derive(Default)]
    struct StatisticAssinger {
        commitments: HashMap<String, u32>,
        dummy_assigner: DummyAssigner,
    }
    impl StatisticAssinger {
        fn new() -> StatisticAssinger {
            StatisticAssinger {
                commitments: HashMap::new(),
                dummy_assigner: DummyAssigner::default(),
            }
        }
        fn commitment_count(&self) -> usize {
            self.commitments.len()
        }
    }

    impl BCAssigner for StatisticAssinger {
        fn create_hash(&mut self, id: &str) {
            if self.commitments.contains_key(id) {
                panic!("varible name is repeated, check {}", id);
            }
            self.commitments.insert(id.to_owned(), 1);
            self.dummy_assigner.create_hash(id);
        }

        fn locking_script<T: ElementTrait + ?Sized>(&self, element: &Box<T>) -> Script {
            self.dummy_assigner.locking_script(element)
        }

        fn get_witness<T: ElementTrait + ?Sized>(&self, element: &Box<T>) -> RawWitness {
            self.dummy_assigner.get_witness(element)
        }

        fn all_intermediate_scripts(&self) -> Vec<Vec<Script>> {
            self.dummy_assigner.all_intermediate_scripts()
        }

        fn all_intermediate_witnesses(
            &self,
            elements: std::collections::BTreeMap<String, std::rc::Rc<Box<dyn ElementTrait>>>,
        ) -> Vec<Vec<RawWitness>> {
            self.dummy_assigner.all_intermediate_witnesses(elements)
        }

        fn recover_from_witnesses(
            &mut self,
            witnesses: Vec<Vec<RawWitness>>,
            vk: VerifyingKey<ark_bn254::Bn254>,
        ) -> (std::collections::BTreeMap<String, BLAKE3HASH>, RawProof) {
            self.dummy_assigner.recover_from_witnesses(witnesses, vk)
        }
    }

    #[derive(Copy)]
    struct DummyCircuit<F: PrimeField> {
        pub a: Option<F>,
        pub b: Option<F>,
        pub num_variables: usize,
        pub num_constraints: usize,
    }

    impl<F: PrimeField> Clone for DummyCircuit<F> {
        fn clone(&self) -> Self {
            DummyCircuit {
                a: self.a,
                b: self.b,
                num_variables: self.num_variables,
                num_constraints: self.num_constraints,
            }
        }
    }

    impl<F: PrimeField> ConstraintSynthesizer<F> for DummyCircuit<F> {
        fn generate_constraints(self, cs: ConstraintSystemRef<F>) -> Result<(), SynthesisError> {
            let a = cs.new_witness_variable(|| self.a.ok_or(SynthesisError::AssignmentMissing))?;
            let b = cs.new_witness_variable(|| self.b.ok_or(SynthesisError::AssignmentMissing))?;
            let c = cs.new_input_variable(|| {
                let a = self.a.ok_or(SynthesisError::AssignmentMissing)?;
                let b = self.b.ok_or(SynthesisError::AssignmentMissing)?;

                Ok(a * b)
            })?;

            for _ in 0..(self.num_variables - 3) {
                let _ =
                    cs.new_witness_variable(|| self.a.ok_or(SynthesisError::AssignmentMissing))?;
            }

            for _ in 0..self.num_constraints - 1 {
                cs.enforce_constraint(lc!() + a, lc!() + b, lc!() + c)?;
            }

            cs.enforce_constraint(lc!(), lc!(), lc!())?;

            Ok(())
        }
    }

    #[test]
    fn test_hinted_groth16_verifier() {
        type E = Bn254;
        let k = 6;
        let mut rng = ark_std::rand::rngs::StdRng::seed_from_u64(test_rng().next_u64());
        let circuit = DummyCircuit::<<E as Pairing>::ScalarField> {
            a: Some(<E as Pairing>::ScalarField::rand(&mut rng)),
            b: Some(<E as Pairing>::ScalarField::rand(&mut rng)),
            num_variables: 10,
            num_constraints: 1 << k,
        };
        let (pk, vk) = Groth16::<E>::setup(circuit, &mut rng).unwrap();

        let c = circuit.a.unwrap() * circuit.b.unwrap();

        let proof = Groth16::<E>::prove(&pk, circuit, &mut rng).unwrap();

        let mut assigner = StatisticAssinger::new();

        let segments = groth16_verify_to_segments(&mut assigner, &[c], &proof, &vk);

        let mut small_segment_size = 0;
        let mut min_segment = 4_000_000;
        let mut max_segment = 0;

        for (_, segment) in tqdm::tqdm(segments.iter().enumerate()) {
            let witness = segment.witness(&assigner);
            let mut lenw = 0;
            for w in witness.iter() {
                lenw += w.len();
            }

            let script = segment.script(&assigner);

            // script length + witness length
            let total_size = script.len() + lenw;

            // total size should not be bigger than 4M
            assert!(
                total_size < 4000000,
                "script and witness len is over 4M {}",
                segment.name
            );

            // how many segments are smaller than 1.6M
            if total_size < 1_600_000 {
                small_segment_size += 1;
            }

            // minimal size segment
            min_segment = min_segment.min(total_size);

            // maximal size segment
            max_segment = max_segment.max(total_size);

            let res = execute_script_with_inputs(script, witness);
            let zero: Vec<u8> = vec![];
            log_assert_eq!(res.final_stack.len(), 1, "{}", segment.name); // only one element left
            log_assert_eq!(res.final_stack.get(0), zero, "{}", segment.name);
            log_assert_eq!(
                (res.stats.max_nb_stack_items < 1000) as bool,
                true,
                "limit max stack usage {}",
                segment.name
            );
        }

        println!("segments number: {}", segments.len());
        println!("small_segment_size: {}", small_segment_size);
        println!("minimal segment size: {}", min_segment);
        println!("maximal segment size: {}", max_segment);
        println!("assign commitment size {}", assigner.commitment_count());
    }

    #[test]
    fn test_hinted_groth16_verifier_small_public() {
        type E = Bn254;
        let k = 6;
        let mut rng = ark_std::rand::rngs::StdRng::seed_from_u64(test_rng().next_u64());
        let circuit = DummyCircuit::<<E as Pairing>::ScalarField> {
            a: Some(
                <E as Pairing>::ScalarField::from_bigint(BigInt::from(u32::rand(&mut rng)))
                    .unwrap(),
            ),
            b: Some(
                <E as Pairing>::ScalarField::from_bigint(BigInt::from(u32::rand(&mut rng)))
                    .unwrap(),
            ),
            num_variables: 10,
            num_constraints: 1 << k,
        };
        let (pk, vk) = Groth16::<E>::setup(circuit, &mut rng).unwrap();

        let c = circuit.a.unwrap() * circuit.b.unwrap();

        let proof = Groth16::<E>::prove(&pk, circuit, &mut rng).unwrap();

        // let mut assigner = DummyAssinger {};
        let mut assigner = StatisticAssinger::new();

        let segments = groth16_verify_to_segments(&mut assigner, &[c], &proof, &vk);

        let mut small_segment_size = 0;

        for (_, segment) in tqdm::tqdm(segments.iter().enumerate()) {
            let witness = segment.witness(&assigner);
            let script = segment.script(&assigner);

            if script.len() < 1600 * 1000 {
                small_segment_size += 1;
            }

            let mut lenw = 0;
            for w in witness.iter() {
                lenw += w.len();
            }
            assert!(
                script.len() + lenw < 4000000,
                "script and witness len is over 4M {}",
                segment.name
            );

            let res = execute_script_with_inputs(script, witness);
            let zero: Vec<u8> = vec![];
            assert_eq!(res.final_stack.len(), 1, "{}", segment.name); // only one element left
            assert_eq!(res.final_stack.get(0), zero, "{}", segment.name);
            assert!(
                res.stats.max_nb_stack_items < 1000,
                "{} in {}",
                res.stats.max_nb_stack_items,
                segment.name
            );
        }

        println!("segments number: {}", segments.len());
        println!("small_segment_size: {}", small_segment_size);
        println!("assign commitment size {}", assigner.commitment_count());
    }

    #[test]
    fn test_hinted_groth16_verifier_stable() {
        type E = Bn254;
        let k = 6;
        let mut rng: rand::prelude::StdRng =
            ark_std::rand::rngs::StdRng::seed_from_u64(test_rng().next_u64());
        let circuit: DummyCircuit<<ark_ec::bn::Bn<ark_bn254::Config> as Pairing>::ScalarField> =
            DummyCircuit::<<E as Pairing>::ScalarField> {
                a: Some(<E as Pairing>::ScalarField::rand(&mut rng)),
                b: Some(<E as Pairing>::ScalarField::rand(&mut rng)),
                num_variables: 10,
                num_constraints: 1 << k,
            };
        let (pk, vk) = Groth16::<E>::setup(circuit, &mut rng).unwrap();

        // let mut segmentes = vec![];
        let mut hashes = vec![];
        let count = 2;
        for i in 0..count {
            println!("generate hash {}", i);
            // let (hash, segment) = test_hinted_groth16_verifier_stable_tool();
            let hash = test_hinted_groth16_verifier_stable_tool(&mut rng, &pk, &vk);

            hashes.push(hash);
            // segmentes.push(segment)
        }
        for i in 1..count {
            assert_eq!(
                hashes[i].len(),
                hashes[i - 1].len(),
                "test{} len {}",
                i,
                hashes[i].len()
            );

            for j in 0..hashes[i].len() {
                // assert_eq!(hashes[i][j] , hashes[i-1][j], "segment  {} {} name {}", i, j, segmentes[i][j].name);
                assert_eq!(hashes[i][j], hashes[i - 1][j], "segment  {} {} ", i, j);
            }
        }
    }

    // fn test_hinted_groth16_verifier_stable_tool() -> (Vec<Sha256>, Vec<Segment>) {
    fn test_hinted_groth16_verifier_stable_tool(
        rng: &mut rand::prelude::StdRng,
        pk: &ProvingKey<Bn254>,
        vk: &VerifyingKey<Bn254>,
    ) -> Vec<Sha256> {
        type E = Bn254;
        let k = 6;
        // let mut rng: rand::prelude::StdRng = ark_std::rand::rngs::StdRng::seed_from_u64(test_rng().next_u64());
        let circuit = DummyCircuit::<<E as Pairing>::ScalarField> {
            a: Some(<E as Pairing>::ScalarField::rand(rng)),
            b: Some(<E as Pairing>::ScalarField::rand(rng)),
            num_variables: 10,
            num_constraints: 1 << k,
        };
        let c = circuit.a.unwrap() * circuit.b.unwrap();

        let proof = Groth16::<E>::prove(pk, circuit, rng).unwrap();

<<<<<<< HEAD
        let mut assigner = DummyAssinger::default();
        let segments = groth16_verify_to_segments(&mut assigner, &[c], &proof, vk);
=======
        let mut assigner = DummyAssigner::default();
        let segments = groth16_verify_to_segments(&mut assigner, &vec![c], &proof, &vk);
>>>>>>> b13b627b

        println!("segments number: {}", segments.len());

        let mut hashes = vec![];
        for (i, segment) in tqdm::tqdm(segments.iter().enumerate()) {
            let script = segment.script(&assigner);
            let hash = Sha256::hash(script.compile().as_bytes());
            println!("segment {} {} hash {}", i, segment.name, hash.clone());

            hashes.push(hash);
        }

        // (hashes, segments)
        hashes
    }
}<|MERGE_RESOLUTION|>--- conflicted
+++ resolved
@@ -436,13 +436,9 @@
 
         let proof = Groth16::<E>::prove(pk, circuit, rng).unwrap();
 
-<<<<<<< HEAD
-        let mut assigner = DummyAssinger::default();
-        let segments = groth16_verify_to_segments(&mut assigner, &[c], &proof, vk);
-=======
+
         let mut assigner = DummyAssigner::default();
         let segments = groth16_verify_to_segments(&mut assigner, &vec![c], &proof, &vk);
->>>>>>> b13b627b
 
         println!("segments number: {}", segments.len());
 
