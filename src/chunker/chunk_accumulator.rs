#![allow(non_snake_case)]
use super::assigner::BCAssigner;
use super::chunk_evaluate_line::*;
use super::chunk_fq12_multiplication::*;
use super::elements::DataType::Fq12Data;
use super::elements::*;
use super::elements::Fq12Type;
use super::segment::*;

use crate::bn254::ell_coeffs::EllCoeff;
use crate::bn254::ell_coeffs::G2Prepared;
use crate::bn254::fq12::Fq12;
use crate::bn254::utils::*;
use crate::treepp::*;

use ark_ec::bn::BnConfig;
use ark_ff::Field;

pub fn chunk_accumulator<T: BCAssigner>(
    assigner: &mut T,
    im_var_p: Vec<Fq2Type>,
    constants: Vec<G2Prepared>,
    c: ark_bn254::Fq12,
    c_inv: ark_bn254::Fq12,
    wi: ark_bn254::Fq12,
    p_lst: Vec<ark_bn254::G1Affine>,
) -> (Vec<Segment>, Fq12Type, ark_bn254::Fq12) {
    let mut segments = vec![];

    assert_eq!(constants.len(), 4);
    let num_line_groups = constants.len();

    let line_coeffs = collect_line_coeffs(constants);
    let num_lines = line_coeffs.len();

    let mut f = c_inv;

    let mut param_c_inv = Fq12Type::new(assigner, "c_inv_init");
    param_c_inv.fill_with_data(Fq12Data(c_inv));
    let mut param_c = Fq12Type::new(assigner, "c_init");
    param_c.fill_with_data(Fq12Data(c));
    let mut param_wi = Fq12Type::new(assigner, "wi_init");
    param_wi.fill_with_data(Fq12Data(wi));
    let mut param_f = Fq12Type::new(assigner, "f_init");
    param_f.fill_with_data(Fq12Data(f));

    // ATE_LOOP_COUNT = 65
    for i in (1..ark_bn254::Config::ATE_LOOP_COUNT.len()).rev() {
        let fx = f.square();
        let (hinted_script, hint) = Fq12::hinted_square(f);
        let (s, r) = make_chunk_square(
            assigner,
            format!("F_{}_square", i),
            param_f,
            fx,
            hinted_script.clone(),
            hint.clone(),
        );
        segments.extend(s);
        param_f = r;
        f = fx;

        if ark_bn254::Config::ATE_LOOP_COUNT[i - 1] == 1 {
            let fx = f * c_inv;
            let (s, r) = make_chunk_mul(
                assigner,
                format!("F_{}_mul_c_inv", i),
                param_f,
                param_c_inv.clone(),
                f,
                c_inv,
            );
            segments.extend(s);
            param_f = r;
            f = fx;
        } else if ark_bn254::Config::ATE_LOOP_COUNT[i - 1] == -1 {
            let fx = f * c;
            let (s, r) = make_chunk_mul(
                assigner,
                format!("F_{}_mul_c", i),
                param_f,
                param_c.clone(),
                f,
                c,
            );
            segments.extend(s);
            param_f = r;
            f = fx;
        }

        // num_line_groups = 4
        for j in 0..num_line_groups {
            let p = p_lst[j];
            let coeffs = &line_coeffs[num_lines - (i + 2)][j][0];
            assert_eq!(coeffs.0, ark_bn254::Fq2::ONE);
            let mut fx = f;
            let mut c1new = coeffs.1;
            c1new.mul_assign_by_fp(&(-p.x / p.y));
            let mut c2new = coeffs.2;
            c2new.mul_assign_by_fp(&(p.y.inverse().unwrap()));
            fx.mul_by_034(&coeffs.0, &c1new, &c2new);

            let (s, r) = make_chunk_ell(
                assigner,
                format!("F_{}_mul_c_1p{}", i, j),
                param_f,
                im_var_p[j].clone(),
                f,
                -p.x / p.y,
                p.y.inverse().unwrap(),
                coeffs,
            );
            segments.extend(s);
            param_f = r;
            f = fx;
        }

        if ark_bn254::Config::ATE_LOOP_COUNT[i - 1] == 1
            || ark_bn254::Config::ATE_LOOP_COUNT[i - 1] == -1
        {
            for j in 0..num_line_groups {
                let p = p_lst[j];
                let coeffs = &line_coeffs[num_lines - (i + 2)][j][1];
                assert_eq!(coeffs.0, ark_bn254::Fq2::ONE);
                let mut fx = f;
                let mut c1new = coeffs.1;
                c1new.mul_assign_by_fp(&(-p.x / p.y));
                let mut c2new = coeffs.2;
                c2new.mul_assign_by_fp(&(p.y.inverse().unwrap()));
                fx.mul_by_034(&coeffs.0, &c1new, &c2new);

                let (s, r) = make_chunk_ell(
                    assigner,
                    format!("F_{}_mul_c_2p{}", i, j),
                    param_f,
                    im_var_p[j].clone(),
                    f,
                    -p.x / p.y,
                    p.y.inverse().unwrap(),
                    coeffs,
                );
                segments.extend(s);
                param_f = r;
                f = fx;
            }
        }
    }

    let c_inv_p = c_inv.frobenius_map(1);
    let (hinted_script, hint) = Fq12::hinted_frobenius_map(1, c_inv);
    let (s, r) = make_chunk_frobenius_map(
        assigner,
        "F_with_c_inv_f_m".to_string(),
        param_c_inv.clone(),
        c_inv_p,
        hinted_script.clone(),
        hint.clone(),
    );
    segments.extend(s);
    let param_c_inv_p = r;

    let fx = f * c_inv_p;
    let (s, r) = make_chunk_mul(
        assigner,
        "F_with_c_inv_mul".to_string(),
        param_f,
        param_c_inv_p.clone(),
        f,
        c_inv_p,
    );

    segments.extend(s);
    param_f = r;
    f = fx;

    let c_p2 = c.frobenius_map(2);
    let (hinted_script, hint) = Fq12::hinted_frobenius_map(2, c);
    let (s, r) = make_chunk_frobenius_map(
        assigner,
        "F_with_c_f_m".to_string(),
        param_c.clone(),
        c_p2,
        hinted_script.clone(),
        hint.clone(),
    );

    segments.extend(s);
    let param_c_p2 = r;

    let fx = f * c_p2;
    let (s, r) = make_chunk_mul(
        assigner,
        "F_with_c_mul".to_string(),
        param_f,
        param_c_p2.clone(),
        f,
        c_p2,
    );

    segments.extend(s);
    param_f = r;
    f = fx;

    let c_inv_p3 = c_inv.frobenius_map(3);
    let (hinted_script, hint) = Fq12::hinted_frobenius_map(3, c_inv);
    let (s, r) = make_chunk_frobenius_map(
        assigner,
        "F_with_c_inv3_f_m".to_string(),
        param_c_inv.clone(),
        c_inv_p3,
        hinted_script.clone(),
        hint.clone(),
    );
    segments.extend(s);
    let param_c_inv_p3 = r;

    let fx = f * c_inv_p3;
    let (s, r) = make_chunk_mul(
        assigner,
        "F_with_c_inv3_mul".to_string(),
        param_f,
        param_c_inv_p3.clone(),
        f,
        c_inv_p3,
    );

    segments.extend(s);
    param_f = r;
    f = fx;

    let fx = f * wi;
    let (s, r) = make_chunk_mul(
        assigner,
        "F_with_wi_mul".to_string(),
        param_f,
        param_wi.clone(),
        f,
        wi,
    );

    segments.extend(s);
    param_f = r;
    f = fx;

    // num_line_groups = 4
    for j in 0..num_line_groups {
        let p = p_lst[j];
        let coeffs = &line_coeffs[num_lines - 2][j][0];
        assert_eq!(coeffs.0, ark_bn254::Fq2::ONE);
        let mut fx = f;
        let mut c1new = coeffs.1;
        c1new.mul_assign_by_fp(&(-p.x / p.y));
        let mut c2new = coeffs.2;
        c2new.mul_assign_by_fp(&(p.y.inverse().unwrap()));
        fx.mul_by_034(&coeffs.0, &c1new, &c2new);

        let (s, r) = make_chunk_ell(
            assigner,
            format!("F_final_1p{}", j),
            param_f,
            im_var_p[j].clone(),
            f,
            -p.x / p.y,
            p.y.inverse().unwrap(),
            coeffs,
        );

        segments.extend(s);
        param_f = r;
        f = fx;
    }

    for j in 0..num_line_groups {
        let p = p_lst[j];
        let coeffs = &line_coeffs[num_lines - 1][j][0];
        assert_eq!(coeffs.0, ark_bn254::Fq2::ONE);
        let mut fx = f;
        let mut c1new = coeffs.1;
        c1new.mul_assign_by_fp(&(-p.x / p.y));
        let mut c2new = coeffs.2;
        c2new.mul_assign_by_fp(&(p.y.inverse().unwrap()));
        fx.mul_by_034(&coeffs.0, &c1new, &c2new);

        let (s, r) = make_chunk_ell(
            assigner,
            format!("F_final_2p{}", j),
            param_f,
            im_var_p[j].clone(),
            f,
            -p.x / p.y,
            p.y.inverse().unwrap(),
            coeffs,
        );

        segments.extend(s);
        param_f = r;
        f = fx;
    }

    // evaluate L3
    (segments, param_f, f)
}

pub fn make_chunk_square<T: BCAssigner>(
    assigner: &mut T,
    fn_name: String,
    param_f: Fq12Type,
    fx: ark_bn254::Fq12,
    script: Script,
    hint: Vec<Hint>,
) -> (Vec<Segment>, Fq12Type) {
    let mut segments = vec![];
    let mut c = Fq12Type::new(assigner, &format!("{}_o_a", fn_name));
    c.fill_with_data(Fq12Data(fx));
    segments.push(
        Segment::new_with_name(fn_name, script)
            .add_parameter(&param_f)
            .add_result(&c)
            .add_hint(hint),
    );

    (segments, c)
}

pub fn make_chunk_mul<T: BCAssigner>(
    assigner: &mut T,
    fn_name: String,
    param_a: Fq12Type,
    param_b: Fq12Type,
    a: ark_bn254::Fq12,
    b: ark_bn254::Fq12,
) -> (Vec<Segment>, Fq12Type) {
    let mut segments = vec![];

    let (segments_mul, c) = fq12_mul_wrapper(assigner, &fn_name, param_a, param_b, a, b);
    segments.extend(segments_mul);

    (segments, c)
}

#[allow(clippy::too_many_arguments)]
pub fn make_chunk_ell<T: BCAssigner>(
    assigner: &mut T,
    fn_name: String,
    pf: Fq12Type,
    pxy: Fq2Type,
    f: ark_bn254::Fq12,
    x: ark_bn254::Fq,
    y: ark_bn254::Fq,
    constant: &EllCoeff,
) -> (Vec<Segment>, Fq12Type) {
    let mut segments = vec![];

    let (segments_mul, c) = chunk_evaluate_line(assigner, &fn_name, pf, pxy, f, x, y, constant);
    segments.extend(segments_mul);

    (segments, c)
}

pub fn make_chunk_frobenius_map<T: BCAssigner>(
    assigner: &mut T,
    fn_name: String,
    a: Fq12Type,
    fx: ark_bn254::Fq12,
    script: Script,
    hint: Vec<Hint>,
) -> (Vec<Segment>, Fq12Type) {
    let mut segments = vec![];

    let mut c = Fq12Type::new(assigner, &format!("{}_o_a", fn_name));
    c.fill_with_data(Fq12Data(fx));
    segments.push(
        Segment::new_with_name(fn_name, script)
            .add_parameter(&a)
            .add_result(&c)
            .add_hint(hint),
    );

    (segments, c)
}

#[cfg(test)]
mod test {
    use super::*;
    use crate::bn254::fq12::Fq12;
    use crate::bn254::utils::fq12_push_not_montgomery;
    use crate::chunker::assigner::DummyAssigner;
    use crate::execute_script_with_inputs;

    use ark_ff::Field;
    use ark_std::UniformRand;
    use rand::SeedableRng;
    use rand_chacha::ChaCha20Rng;

    #[test]
    fn test_make_chunk_square() {
        let mut prng = ChaCha20Rng::seed_from_u64(0);

        let mut max_stack = 0;

        let a = ark_bn254::Fq12::rand(&mut prng);
        let b = a.square();

        let (hinted_square, hints) = Fq12::hinted_square(a);

        let script = script! {
            for hint in hints.clone() {
                { hint.push() }
            }
            { fq12_push_not_montgomery(a) }
            { hinted_square.clone() }
            { fq12_push_not_montgomery(b) }
            { Fq12::equalverify() }
            OP_TRUE
        };
        let exec_result = execute_script(script);
        // assert!(exec_result.success);

        max_stack = max_stack.max(exec_result.stats.max_nb_stack_items);
        println!(
            "Fq12::hinted_square: {} @ {} stack",
            hinted_square.len(),
            max_stack
        );

        println!("chunk:");
<<<<<<< HEAD
        let mut assigner = DummyAssinger::default();
        let mut pa = Fq12Type::new(&mut assigner, &"i_a".to_string());
=======
        let mut assigner = DummyAssigner::default();
        let mut pa = Fq12Type::new(&mut assigner, &format!("i_a"));
>>>>>>> b13b627b
        pa.fill_with_data(Fq12Data(b));
        let (segments, _) = make_chunk_square(
            &mut assigner,
            "test".to_owned(),
            pa,
            b,
            hinted_square.clone(),
            hints.clone(),
        );
        {
            let script0 = segments[0].script(&mut assigner);
            let witness0 = segments[0].witness(&mut assigner);
            // Check the consistency between script and witness
            println!("witness0 len {}", witness0.len());
            println!("script0 len {}", script0.len());
            let res0 = execute_script_with_inputs(script0, witness0);
            println!("res0: {:}", res0);
        }
    }
}<|MERGE_RESOLUTION|>--- conflicted
+++ resolved
@@ -424,13 +424,9 @@
         );
 
         println!("chunk:");
-<<<<<<< HEAD
-        let mut assigner = DummyAssinger::default();
-        let mut pa = Fq12Type::new(&mut assigner, &"i_a".to_string());
-=======
+
         let mut assigner = DummyAssigner::default();
         let mut pa = Fq12Type::new(&mut assigner, &format!("i_a"));
->>>>>>> b13b627b
         pa.fill_with_data(Fq12Data(b));
         let (segments, _) = make_chunk_square(
             &mut assigner,
