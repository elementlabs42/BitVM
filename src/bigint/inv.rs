use crate::bigint::BigIntImpl;
use crate::pseudo::OP_NDUP;
use crate::treepp::*;
use core::ops::{Mul, Rem, Sub};
use num_bigint::BigUint;
use num_traits::Num;

impl<const N_BITS: u32, const LIMB_SIZE: u32> BigIntImpl<N_BITS, LIMB_SIZE> {
    pub fn div2() -> Script {
        script! {
            { Self::div2rem() }
            OP_DROP
        }
    }

    pub fn div2rem() -> Script {
        script! {
            { Self::N_LIMBS - 1 } OP_ROLL
            0
            { limb_shr1_carry(Self::HEAD) }

            for _ in 1..Self::N_LIMBS {
                { Self::N_LIMBS } OP_ROLL
                OP_SWAP
                { limb_shr1_carry(LIMB_SIZE) }
            }
        }
    }

    pub fn div3() -> Script {
        script! {
            { Self::div3rem() }
            OP_DROP
        }
    }

    pub fn div3rem() -> Script {
        script! {
            { Self::N_LIMBS - 1 } OP_ROLL
            0
            { limb_div3_carry(Self::HEAD) }

            for _ in 1..Self::N_LIMBS {
                { Self::N_LIMBS } OP_ROLL
                OP_SWAP
                { limb_div3_carry(LIMB_SIZE) }
            }
        }
    }

    /// Input: a b
    ///  a is the modulus
    ///  b is the number
    ///
    /// The algorithm is from Constant Time Modular Inversion, Joppe W. Bos
    pub fn inv_stage1() -> Script {
        script! {
            { Self::push_zero() }
            { Self::roll(1) }
            { Self::push_one() }
            { Self::N_BITS } OP_NEGATE

            // The stack starts with
            //  u    N elements
            //  r    N elements
            //  v    N elements
            //  s    N elements
            //  k    1 element

            // send k to the altstack
            OP_TOALTSTACK

            // stack invariant for this loop: u, r, v, s | k
            for _ in 0..2 * Self::N_BITS {
                // copy u, v
                { Self::copy(3) }
                { Self::copy(2) }

                // check if u = v
                { Self::notequal(1, 0)}

                // if the algorithm has not terminated (u != v)
                OP_IF
                    // compute 2 * s
                    { Self::copy(0) }
                    { Self::double(0) }

                    // compute 2 * r
                    { Self::copy(3) }
                    { Self::double(0) }

                    // compute u/2
                    { Self::copy(5) }
                    { Self::div2rem() }

                    // current stack: u, r, v, s, 2 * s, 2 * r, u/2

                    // case 1: u = 0 mod 2
                    OP_NOTIF
                        // start stack: u, r, v, s, 2 * s, 2 * r, u/2 | k

                        // roll the 2 * s
                        { Self::roll(2) }
                        { Self::toaltstack() }
                        
                        // roll the v
                        { Self::roll(3) }
                        { Self::toaltstack() }

                        // roll the r
                        { Self::roll(3) }
                        { Self::toaltstack() }
                        { Self::toaltstack() }

                        // remove the unused 2 * r
                        { Self::drop() }

                        // remove the unused s
                        { Self::drop() }
                        
                        // remove the unused u
                        { Self::drop() }

                        { Self::fromaltstack() }
                        { Self::fromaltstack() }
                        { Self::fromaltstack() }
                        { Self::fromaltstack() }
                        // final stack: u/2, r, v, 2 * s | k
                    OP_ELSE
                        // compute v/2
                        { Self::copy(4) }
                        { Self::div2rem() }

                        // case 2: v = 0 mod 2
                        OP_NOTIF
                            // start stack: u, r, v, s, 2 * s, 2 * r, u/2, v/2 | k

                            { Self::toaltstack() }
                            
                            // remove the unused u/2
                            { Self::drop() }
                            { Self::toaltstack() }

                            // remove the unused 2 * s
                            { Self::drop() }
                            { Self::toaltstack() }

                            // remove the unused v
                            { Self::drop() }

                            // remove the unused r
                            { Self::drop() }

                            { Self::fromaltstack() }
                            { Self::fromaltstack() }
                            { Self::fromaltstack() }
                            { Self::roll(2) }

                            // final stack: u, 2 * r, v/2, s | k
                        OP_ELSE
                            // copy u, v
                            { Self::copy(7) }
                            { Self::copy(6) }

                            // compute u > v
                            { Self::greaterthan(1, 0) }

                            // reorder u/2 and v/2 if u < v
                            OP_DUP OP_TOALTSTACK
                            OP_NOTIF
                                { Self::roll(1) }
                            OP_ENDIF

                            // compute (u - v)/2 (if u > v) or (v - u)/2 (if v > u)
                            { Self::sub(1, 0) }

                            // compute r + s
                            { Self::roll(5) }
                            { Self::roll(4) }
                            { Self::add(1, 0) }

                            OP_FROMALTSTACK

                            // case 3: u > v
                            OP_IF
                                // start stack: u, v, 2 * s, 2 * r, (u/2 - v/2), r + s | k

                                // roll the v
                                { Self::roll(4) }

                                // roll the 2 * s
                                { Self::roll(4) }

                                // remove the unused u
                                { Self::roll(5) }
                                { Self::drop() }

                                // remove the unused 2 * r
                                { Self::roll(4) }
                                { Self::drop() }

                                // final stack: (u/2 - v/2), r + s, v, 2 * s | k
                            OP_ELSE
                                // start stack: u, v, 2 * s, 2 * r, (v/2 - u/2), r + s | k
                                
                                // remove the unused v
                                { Self::roll(4) }
                                { Self::drop() }

                                // remove the unused 2 * s
                                { Self::roll(3) }
                                { Self::drop() }

                                // final stack: u, 2 * r, (v/2 - u/2), r + s | k
                            OP_ENDIF
                        OP_ENDIF
                    OP_ENDIF

                    // increase k
                    OP_FROMALTSTACK
                    OP_1ADD
                    OP_TOALTSTACK
                OP_ENDIF
            }

            { Self::toaltstack() }
            { Self::drop() }
            { Self::drop() }
            { Self::drop() }
            { Self::fromaltstack() }
            OP_FROMALTSTACK

            // final stack: s k
        }
    }

    pub fn inv_stage2(modulus_hex: &str) -> Script {
        let modulus = BigUint::from_str_radix(modulus_hex, 16).unwrap();

        let inv_2 = BigUint::from(2u8).modpow(&modulus.clone().sub(BigUint::from(2u8)), &modulus);
        let inv_2k = inv_2.modpow(&BigUint::from(Self::N_BITS), &modulus);

        let mut inv_list = vec![];
        let mut cur = inv_2k;
        for _ in 0..=Self::N_BITS {
            inv_list.push(cur.clone());
            cur = cur.mul(&inv_2).rem(&modulus);
        }

        script! {
            { OP_NDUP(Self::N_BITS as usize) }
            for i in 0..=Self::N_BITS {
                { Self::N_BITS - i } OP_EQUAL OP_TOALTSTACK
            }
            for i in 0..=Self::N_BITS {
                OP_FROMALTSTACK OP_IF
                    { Self::push_u32_le(&inv_list[i as usize].to_u32_digits()) }
                OP_ENDIF
            }
        }
    }
}

pub fn limb_shr1_carry(num_bits: u32) -> Script {
    let powers_of_2_script = if num_bits < 7 {
        script! {
            for i in 0..num_bits - 1 {
                { 2_u32.pow(i) }
            }
        }
    } else {
        script! {
            2 4 8 16 32 64              // 2^1 to 2^6
            for _ in 0..num_bits - 7 {
                OP_DUP OP_DUP OP_ADD
            }                           // 2^7 to 2^{num_bits - 1}
        }
    };

    script! {
        { powers_of_2_script }
        { num_bits - 1 } OP_ROLL
        OP_IF
            OP_DUP
        OP_ELSE
            0
        OP_ENDIF
        OP_TOALTSTACK

        { num_bits - 1 } OP_ROLL

        for _ in 0..num_bits - 2 {
            OP_2DUP OP_LESSTHANOREQUAL
            OP_IF
                OP_SWAP OP_SUB OP_SWAP OP_DUP OP_FROMALTSTACK OP_ADD OP_TOALTSTACK OP_SWAP
            OP_ELSE
                OP_NIP
            OP_ENDIF
        }

        OP_2DUP OP_LESSTHANOREQUAL
        OP_IF
            OP_SWAP OP_SUB OP_FROMALTSTACK OP_1ADD
        OP_ELSE
            OP_NIP OP_FROMALTSTACK
        OP_ENDIF
        OP_SWAP
    }
}

// divide limb by 3, also remainder
pub fn limb_div3_carry(limb_size: u32) -> Script {
    let max_limb = (1 << limb_size) as i64;

    let x_quotient = max_limb / 3;
    let x_remainder = max_limb % 3;

    let y_quotient = max_limb * 2 / 3;
    let y_remainder = max_limb * 2 % 3;

    let mut k = 0;
    let mut cur = 1;
    while cur < max_limb {
        k += 1;
        cur *= 3;
    }

    script! {
        1 2 3 6 9 18 27 54
        for _ in 0..k - 4 {
            OP_2DUP OP_ADD
            OP_DUP OP_DUP OP_ADD
        }

        { 2 * k } OP_ROLL OP_DUP
        0 OP_GREATERTHAN
        OP_IF
            OP_1SUB
            OP_IF
                { y_remainder } { y_quotient }
            OP_ELSE
                { x_remainder } { x_quotient }
            OP_ENDIF
        OP_ELSE
            0
        OP_ENDIF
        OP_TOALTSTACK

        { 2 * k + 1 } OP_ROLL OP_ADD

        for _ in 0..2 * k - 2 {
            OP_2DUP OP_LESSTHANOREQUAL
            OP_IF
                OP_SWAP OP_SUB 2 OP_PICK OP_FROMALTSTACK OP_ADD OP_TOALTSTACK
            OP_ELSE
                OP_NIP
            OP_ENDIF
        }

        OP_NIP OP_NIP OP_FROMALTSTACK OP_SWAP
    }
}

#[cfg(test)]
mod test {
    use crate::bigint::inv::{limb_div3_carry, limb_shr1_carry};
    use crate::bigint::{U254, U64};
    use crate::treepp::*;
    use core::ops::{Div, Shr};
    use num_bigint::{BigUint, RandomBits};
    use rand::{Rng, SeedableRng};
    use rand_chacha::ChaCha20Rng;

    #[test]
    fn test_limb_shr1_carry() {
        println!("limb_shr1_carry: {} bytes", limb_shr1_carry(29).len());
        let mut prng = ChaCha20Rng::seed_from_u64(0);

        for _ in 0..100 {
            let mut a: u32 = prng.gen();
<<<<<<< HEAD
            a %= 1 << 30;
=======
            a %= 1 << 29;
>>>>>>> 41cb4ea7

            let script = script! {
                { a }
                { 0 }
                { limb_shr1_carry(29) }
                { a & 1 } OP_EQUALVERIFY
                { a >> 1 } OP_EQUAL
            };

            let exec_result = execute_script(script);
            assert!(exec_result.success);
        }

        for _ in 0..100 {
            let mut a: u32 = prng.gen();
<<<<<<< HEAD
            a %= 1 << 30;
=======
            a %= 1 << 29;
>>>>>>> 41cb4ea7

            let script = script! {
                { a }
                { 1 }
                { limb_shr1_carry(29) }
                { a & 1 } OP_EQUALVERIFY
                { (1 << 28) | (a >> 1) } OP_EQUAL
            };

            let exec_result = execute_script(script);
            assert!(exec_result.success);
        }
    }

    #[test]
    fn test_limb_div3_carry() {
        println!("limb_div3_carry: {} bytes", limb_div3_carry(29).len());
        let mut prng = ChaCha20Rng::seed_from_u64(0);

        for _ in 0..100 {
            let mut a: u32 = prng.gen();
<<<<<<< HEAD
            a %= 1 << 30;
            let k = 2_u32.pow(30);
=======
            a %= 1 << 29;
            let k = 2_u32.pow(29);
>>>>>>> 41cb4ea7

            for r in 0..3 {
                let a2 = a + r * k;
                let b = a2 % 3;
                let c = a2 / 3;
                let script = script! {
                    { a }
                    { r }
                    { limb_div3_carry(29) }
                    { b } OP_EQUALVERIFY
                    { c } OP_EQUAL
                };

                let exec_result = execute_script(script);
                assert!(exec_result.success);
            }
        }
    }

    #[test]
    fn test_div2() {
        println!("U254.div2: {} bytes", U254::div2().len());
        let mut prng = ChaCha20Rng::seed_from_u64(0);
        for _ in 0..100 {
            let a: BigUint = prng.sample(RandomBits::new(254));
            let c: BigUint = a.clone().shr(1);

            let script = script! {
                { U254::push_u32_le(&a.to_u32_digits()) }
                { U254::div2() }
                { U254::push_u32_le(&c.to_u32_digits()) }
                { U254::equalverify(1, 0) }
                OP_TRUE
            };
            let exec_result = execute_script(script);
            assert!(exec_result.success);
        }

        for _ in 0..100 {
            let a: BigUint = prng.sample(RandomBits::new(64));
            let c: BigUint = a.clone().shr(1);

            let script = script! {
                { U64::push_u32_le(&a.to_u32_digits()) }
                { U64::div2() }
                { U64::push_u32_le(&c.to_u32_digits()) }
                { U64::equalverify(1, 0) }
                OP_TRUE
            };
            let exec_result = execute_script(script);
            assert!(exec_result.success);
        }
    }

    #[test]
    fn test_div3() {
        println!("U254.div3: {} bytes", U254::div3().len());
        let mut prng = ChaCha20Rng::seed_from_u64(0);
        for _ in 0..100 {
            let a: BigUint = prng.sample(RandomBits::new(254));
            let c: BigUint = a.clone().div(BigUint::from(3_u32));

            let script = script! {
                { U254::push_u32_le(&a.to_u32_digits()) }
                { U254::div3() }
                { U254::push_u32_le(&c.to_u32_digits()) }
                { U254::equalverify(1, 0) }
                OP_TRUE
            };
            let exec_result = execute_script(script);
            assert!(exec_result.success);
        }

        for _ in 0..100 {
            let a: BigUint = prng.sample(RandomBits::new(64));
            let c: BigUint = a.clone().div(BigUint::from(3_u32));

            let script = script! {
                { U64::push_u32_le(&a.to_u32_digits()) }
                { U64::div3() }
                { U64::push_u32_le(&c.to_u32_digits()) }
                { U64::equalverify(1, 0) }
                OP_TRUE
            };
            let exec_result = execute_script(script);
            assert!(exec_result.success);
        }
    }
}<|MERGE_RESOLUTION|>--- conflicted
+++ resolved
@@ -378,11 +378,7 @@
 
         for _ in 0..100 {
             let mut a: u32 = prng.gen();
-<<<<<<< HEAD
-            a %= 1 << 30;
-=======
             a %= 1 << 29;
->>>>>>> 41cb4ea7
 
             let script = script! {
                 { a }
@@ -398,11 +394,7 @@
 
         for _ in 0..100 {
             let mut a: u32 = prng.gen();
-<<<<<<< HEAD
-            a %= 1 << 30;
-=======
             a %= 1 << 29;
->>>>>>> 41cb4ea7
 
             let script = script! {
                 { a }
@@ -424,13 +416,8 @@
 
         for _ in 0..100 {
             let mut a: u32 = prng.gen();
-<<<<<<< HEAD
-            a %= 1 << 30;
-            let k = 2_u32.pow(30);
-=======
             a %= 1 << 29;
             let k = 2_u32.pow(29);
->>>>>>> 41cb4ea7
 
             for r in 0..3 {
                 let a2 = a + r * k;
