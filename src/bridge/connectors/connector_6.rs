--- conflicted
+++ resolved
@@ -47,13 +47,8 @@
         let source_network_txid_public_key =
             &self.commitment_public_keys[&CommitmentMessageId::PegOutTxIdSourceNetwork];
         script! {
-<<<<<<< HEAD
             { winternitz_message_checksig_verify(&destination_network_txid_public_key, DESTINATION_NETWORK_TXID_LENGTH * 2) }
             { winternitz_message_checksig_verify(&source_network_txid_public_key, SOURCE_NETWORK_TXID_LENGTH * 2) }
-=======
-            { winternitz_message_checksig_verify(destination_network_txid_public_key, DESTINATION_NETWORK_TXID_LENGTH) }
-            { winternitz_message_checksig_verify(source_network_txid_public_key, DESTINATION_NETWORK_TXID_LENGTH) }
->>>>>>> 546ba32c
             { self.operator_taproot_public_key }
             OP_CHECKSIG
         }.compile()
