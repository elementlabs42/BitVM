--- conflicted
+++ resolved
@@ -2,7 +2,6 @@
 
 use crate::{
     bridge::{
-<<<<<<< HEAD
         constants::{N_SEQUENCE_FOR_LOCK_TIME, START_TIME_MESSAGE_LENGTH},
         graphs::peg_out::CommitmentMessageId,
         transactions::signing_winternitz::{
@@ -11,10 +10,6 @@
     },
     signatures::utils::digits_to_number,
     treepp::script,
-=======
-        constants::{N_SEQUENCE_FOR_LOCK_TIME, START_TIME_MESSAGE_LENGTH}, graphs::peg_out::CommitmentMessageId, transactions::signing_winternitz::{winternitz_message_checksig, WinternitzPublicKey},
-    }, signatures::utils::bytes_to_number, treepp::script
->>>>>>> 546ba32c
 };
 use bitcoin::{
     key::Secp256k1,
@@ -61,13 +56,8 @@
 
             // TODO(LucidLuckylee): If there is a Winternitz Converter to generate the 32byte number implemented use it here and
             // get rid of the extra conversion with bytes_to_number.
-<<<<<<< HEAD
             { winternitz_message_checksig(&start_time_public_key) }
             { digits_to_number::<{ START_TIME_MESSAGE_LENGTH * 2}, { LOG_D as usize }>() }
-=======
-            { winternitz_message_checksig(start_time_public_key) }
-            { bytes_to_number::<{ START_TIME_MESSAGE_LENGTH }>() }
->>>>>>> 546ba32c
             OP_CLTV
             OP_DROP
             { self.operator_taproot_public_key }
