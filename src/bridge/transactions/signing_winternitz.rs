--- conflicted
+++ resolved
@@ -2,13 +2,9 @@
 use serde::{Deserialize, Serialize};
 
 use crate::signatures::{
-<<<<<<< HEAD
-    winternitz::{generate_public_key, Parameters, PublicKey, SecretKey},
-=======
     winternitz::{
         generate_public_key, Parameters, PublicKey, SecretKey,
     },
->>>>>>> 546ba32c
     winternitz_hash::{sign_hash, WINTERNITZ_MESSAGE_VERIFIER},
 };
 use crate::treepp::{script, Script};
