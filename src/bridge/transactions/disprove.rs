--- conflicted
+++ resolved
@@ -101,11 +101,7 @@
         let _input_1 = connector_c.generate_taproot_leaf_tx_in(input_1_leaf, &input_1);
 
         let total_output_amount =
-<<<<<<< HEAD
             input_0.amount + input_1.amount - Amount::from_sat(MIN_RELAY_FEE_DISPROVE);
-=======
-            input_0.amount + input_1.amount - Amount::from_sat(FEE_AMOUNT * 100);
->>>>>>> b13b627b
 
         let output_0_amount = total_output_amount / 2;
         let _output_0 = TxOut {
