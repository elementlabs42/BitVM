--- conflicted
+++ resolved
@@ -1122,9 +1122,8 @@
         &mut self,
         peg_out_graph_id: &String,
         output_script_pubkey: ScriptBuf,
-<<<<<<< HEAD
-    ) -> Result<(), Error> {
-        let graph = Self::find_peg_out_or_fail(&mut self.data, peg_out_graph_id);
+    ) -> Result<Txid, Error> {
+        let graph = Self::find_peg_out_or_fail(&mut self.data, peg_out_graph_id)?;
         let tx = graph
             .disprove(
                 &self.esplora,
@@ -1133,15 +1132,8 @@
                     .as_ref()
                     .ok_or(Error::ZkProofVerifyingKeyMissing)?,
             )
-            .await;
-        self.broadcast_tx(&tx).await;
-        Ok(())
-=======
-    ) -> Result<Txid, Error> {
-        let graph = Self::find_peg_out_or_fail(&mut self.data, peg_out_graph_id)?;
-        let tx = graph.disprove(&self.esplora, output_script_pubkey).await?;
+            .await?;
         self.broadcast_tx(&tx).await
->>>>>>> 4991a5b4
     }
 
     pub async fn broadcast_disprove_chain(
