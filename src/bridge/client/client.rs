#![allow(clippy::too_many_arguments)]
use futures::future::join_all;
use musig2::SecNonce;
use serde::{Deserialize, Serialize};
use serde_json::{json, Value};
use std::{
    collections::HashMap,
    fs::{self},
    path::Path,
};

use bitcoin::{
    absolute::Height, consensus::encode::serialize_hex, Address, Amount, Network, OutPoint,
    PublicKey, ScriptBuf, Txid, XOnlyPublicKey,
};
use esplora_client::{AsyncClient, Builder, TxStatus, Utxo};

use crate::bridge::{
    constants::DestinationNetwork,
    contexts::base::generate_n_of_n_public_key,
    graphs::{
        base::{get_tx_statuses, GraphId},
        peg_in::{PegInDepositorStatus, PegInVerifierStatus},
        peg_out::{CommitmentMessageId, PegOutOperatorStatus},
    },
    scripts::generate_pay_to_pubkey_script_address,
    transactions::signing_winternitz::WinternitzSecret,
};

use super::{
    super::{
        contexts::{
            depositor::DepositorContext, operator::OperatorContext, verifier::VerifierContext,
            withdrawer::WithdrawerContext,
        },
        graphs::{
            base::BaseGraph,
            peg_in::{generate_id as peg_in_generate_id, PegInGraph},
            peg_out::{generate_id as peg_out_generate_id, PegOutGraph},
        },
        serialization::{serialize, try_deserialize},
        transactions::{
            base::{Input, InputWithScript},
            pre_signed::PreSignedTransaction,
        },
    },
    chain::chain::Chain,
    data_store::data_store::DataStore,
    sdk::{
        query::{ClientCliQuery, GraphCliQuery},
        query_contexts::depositor_signatures::DepositorSignatures,
    },
};

// const ESPLORA_URL: &str = "https://mutinynet.com/api";
const ESPLORA_URL: &str = "http://localhost:8094/regtest/api/";
// const ESPLORA_URL: &str = "https://esploraapi53d3659b.devnet-annapurna.stratabtc.org";
const TEN_MINUTES: u64 = 10 * 60;

const PRIVATE_DATA_FILE_NAME: &str = "secret_data.json";

pub type UtxoSet = HashMap<OutPoint, Height>;

#[derive(Serialize, Deserialize, Eq, PartialEq, Clone)]
pub struct BitVMClientPublicData {
    pub version: u32,
    pub peg_in_graphs: Vec<PegInGraph>,
    pub peg_out_graphs: Vec<PegOutGraph>,
}

impl BitVMClientPublicData {
    pub fn get_graph_mut(&mut self, graph_id: &GraphId) -> &mut dyn BaseGraph {
        if let Some(peg_in) = self.peg_in_graphs.iter_mut().find(|x| x.id() == graph_id) {
            return peg_in;
        }
        if let Some(peg_out) = self.peg_out_graphs.iter_mut().find(|x| x.id() == graph_id) {
            return peg_out;
        }
        panic!("graph id not found");
    }
}

#[derive(Serialize, Deserialize, Eq, PartialEq)]
pub struct BitVMClientPrivateData {
    // Peg in and peg out nonces all go into the same file for now
    // Verifier public key -> Graph ID -> Tx ID -> Input index -> Secret nonce
    #[allow(clippy::type_complexity)]
    pub secret_nonces: HashMap<PublicKey, HashMap<String, HashMap<Txid, HashMap<usize, SecNonce>>>>,
    // Operator Winternitz secrets for all the graphs.
    // Operator public key -> Graph ID -> Message ID -> Winternitz secret
    pub commitment_secrets:
        HashMap<PublicKey, HashMap<String, HashMap<CommitmentMessageId, WinternitzSecret>>>,
}

pub struct BitVMClient {
    pub esplora: AsyncClient,

    depositor_context: Option<DepositorContext>,
    operator_context: Option<OperatorContext>,
    verifier_context: Option<VerifierContext>,
    withdrawer_context: Option<WithdrawerContext>,

    data_store: DataStore,
    data: BitVMClientPublicData,
    pub fetched_file_name: Option<String>,
    pub file_path: String,
    pub file_path_prefix: String,

    private_data: BitVMClientPrivateData,

    chain_adaptor: Chain,
}

impl BitVMClient {
    pub async fn new(
        source_network: Network,
        destination_network: DestinationNetwork,
        n_of_n_public_keys: &[PublicKey],
        depositor_secret: Option<&str>,
        operator_secret: Option<&str>,
        verifier_secret: Option<&str>,
        withdrawer_secret: Option<&str>,
        file_path_prefix: Option<&str>,
    ) -> Self {
        let mut depositor_context = None;
        if depositor_secret.is_some() {
            depositor_context = Some(DepositorContext::new(
                source_network,
                depositor_secret.unwrap(),
                n_of_n_public_keys,
            ));
        }

        let mut operator_context = None;
        if operator_secret.is_some() {
            operator_context = Some(OperatorContext::new(
                source_network,
                operator_secret.unwrap(),
                n_of_n_public_keys,
            ));
        }

        let mut verifier_context = None;
        if verifier_secret.is_some() {
            verifier_context = Some(VerifierContext::new(
                source_network,
                verifier_secret.unwrap(),
                n_of_n_public_keys,
            ));
        }

        let mut withdrawer_context = None;
        if withdrawer_secret.is_some() {
            withdrawer_context = Some(WithdrawerContext::new(
                source_network,
                withdrawer_secret.unwrap(),
                n_of_n_public_keys,
            ));
        }

        // TODO scope data and private data by n of n public keys
        // Prepend files with prefix
        let (n_of_n_public_key, _) = generate_n_of_n_public_key(n_of_n_public_keys);
        let file_path_prefix = file_path_prefix.unwrap_or("").to_string();
        let file_path =
            format! {"bridge_data/{source_network}/{destination_network}/{n_of_n_public_key}"};
        let full_path = format! {"{file_path_prefix}{file_path}"};
        Self::create_directories_if_non_existent(&full_path);

        let data = BitVMClientPublicData {
            version: 1,
            peg_in_graphs: vec![],
            peg_out_graphs: vec![],
        };

        let data_store = DataStore::new().await;

        let private_data = Self::get_private_data(&file_path);

        let chain_adaptor = Chain::new();

        Self {
            esplora: Builder::new(ESPLORA_URL)
                .build_async()
                .expect("Could not build esplora client"),

            depositor_context,
            operator_context,
            verifier_context,
            withdrawer_context,

            data_store,
            data,
            fetched_file_name: None,
            file_path,
            file_path_prefix,

            private_data,

            chain_adaptor,
        }
    }

    pub fn get_data(&self) -> &BitVMClientPublicData { &self.data}

    pub async fn sync(&mut self) { self.read().await; }

    pub async fn sync_l2(&mut self) { self.read_from_l2().await; }

    pub async fn flush(&mut self) { self.save().await; }

    /*
    File syncing flow with data store
     1. Fetch the latest file
     2. Fetch all files within 10 minutes (use timestamp)
     3. Merge files
     4. Client modifies file and clicks save
     5. Fetch files that were created after fetching 1-2.
     6. Merge with your file
     7. Push the file to the server
    */

    async fn read(&mut self) {
        let latest_file_names_result = Self::get_latest_file_names(
            &self.data_store,
            Some(&self.file_path),
            self.fetched_file_name.clone(),
        )
        .await;

        if latest_file_names_result.is_ok() {
            let mut latest_file_names = latest_file_names_result.unwrap();
            if !latest_file_names.is_empty() {
                // fetch latest valid file
                let (latest_file, latest_file_name) = Self::fetch_latest_valid_file(
                    &self.data_store,
                    &mut latest_file_names,
                    Some(&self.file_path),
                )
                .await;
                if latest_file.is_some() && latest_file_name.is_some() {
                    Self::save_local_public_file(
                        &self.file_path,
                        latest_file_name.as_ref().unwrap(),
                        &serialize(&latest_file.as_ref().unwrap()),
                    );
                    self.fetched_file_name = latest_file_name;

                    // fetch and process all the previous files if latest valid file exists
                    let result =
                        Self::process_files_by_timestamp(self, latest_file_names, TEN_MINUTES)
                            .await;
                    match result {
                        Ok(_) => (), // println!("Ok"),
                        Err(err) => println!("Error: {}", err),
                    }

                    self.merge_data(latest_file.unwrap()); // merge the latest data at the end
                }
            }
        } else {
            println!("Error: {}", latest_file_names_result.unwrap_err());
        }
    }

    pub fn set_chain_adaptor(&mut self, chain_adaptor: Chain) {
        self.chain_adaptor = chain_adaptor;
    }

    async fn read_from_l2(&mut self) {
        let peg_out_result = self.chain_adaptor.get_peg_out_init().await;
        if peg_out_result.is_ok() {
            let mut events = peg_out_result.unwrap();
            for peg_out_graph in self.data.peg_out_graphs.iter_mut() {
                if !peg_out_graph.is_peg_out_initiated() {
                    match peg_out_graph.match_and_set_peg_out_event(&mut events).await {
                        Ok(_) => match peg_out_graph.peg_out_chain_event {
                            Some(_) => println!(
                                "Peg Out Graph id: {} Event Matched, Event: {:?}",
                                peg_out_graph.id(),
                                peg_out_graph.peg_out_chain_event
                            ),
                            None => (),
                        },
                        Err(err) => println!("Error: {}", err),
                    }
                }
            }
        } else {
            panic!("Get event failed from L2 chain: {:?}", peg_out_result.err());
        }
    }

    async fn get_latest_file_names(
        data_store: &DataStore,
        file_path: Option<&str>,
        fetched_file_name: Option<String>,
    ) -> Result<Vec<String>, String> {
        let all_file_names_result = data_store.get_file_names(file_path).await;
        if let Ok(mut all_file_names) = all_file_names_result {

            if let Some (fetched_file_name) = fetched_file_name {
                let fetched_file_position = all_file_names
                    .iter()
                    .position(|file_name| file_name.eq(&fetched_file_name));
                if let Some (fetched_file_position) = fetched_file_position {
                    let unfetched_file_position = fetched_file_position + 1;
                    if all_file_names.len() > unfetched_file_position {
                        all_file_names = all_file_names.split_off(unfetched_file_position);
                    } else {
                        all_file_names.clear(); // no files to process
                    }
                }
            }

            Ok(all_file_names)
        } else {
            Err(all_file_names_result.unwrap_err())
        }
    }

    async fn filter_files_names_by_timestamp(
        &self,
        latest_file_names: Vec<String>,
        period: u64,
    ) -> Result<Vec<String>, String> {
<<<<<<< HEAD
        if self.fetched_file_name.is_some() {
            let latest_timestamp = self
                .data_store
                .get_file_timestamp(self.fetched_file_name.as_ref().unwrap());
            if latest_timestamp.is_err() {
                return Err(latest_timestamp.unwrap_err());
            }

            let past_max_file_name = self
                .data_store
                .get_past_max_file_name_by_timestamp(latest_timestamp.unwrap(), period);
=======
        if fetched_file_name.is_some() {
            let latest_timestamp =
                DataStore::get_file_timestamp(fetched_file_name.as_ref().unwrap());

            let past_max_file_name =
                DataStore::get_past_max_file_name_by_timestamp(latest_timestamp?, period);
>>>>>>> 546ba32c

            let mut previous_max_position = latest_file_names
                .iter()
                .position(|file_name| file_name >= &past_max_file_name);
            if previous_max_position.is_none() {
                previous_max_position = Some(latest_file_names.len());
            }

            let file_names_to_process = latest_file_names
                .clone()
                .split_off(previous_max_position.unwrap());

            Ok(file_names_to_process)
        } else {
            Err(String::from(
                "No latest file data. Must fetch the latest file first.",
            ))
        }
    }

    async fn process_files_by_timestamp(
        &mut self,
        latest_file_names: Vec<String>,
        period: u64,
    ) -> Result<String, String> {
        let file_names_to_process_result = self
            .filter_files_names_by_timestamp(latest_file_names, period)
            .await;

        let file_names_to_process = file_names_to_process_result?;

        Self::process_files(self, file_names_to_process).await;

        Ok(String::from("Files processed"))
    }

    async fn process_files(&mut self, file_names: Vec<String>) -> Option<String> {
        let mut latest_valid_file_name: Option<String> = None;
        if file_names.is_empty() {
            // println!("No additional files to process")
        } else {
            // TODO: can be optimized to fetch all data at once?
            for file_name in file_names.iter() {
                let result = self
                    .data_store
                    .fetch_data_by_key(file_name, Some(&self.file_path))
                    .await; // TODO: use `fetch_by_key()` function
                if result.is_ok() && result.as_ref().unwrap().is_some() {
                    let data =
                        try_deserialize::<BitVMClientPublicData>(&(result.unwrap()).unwrap());
                    if data.is_ok() && Self::validate_data(data.as_ref().unwrap()) {
                        // merge the file if the data is valid
                        println!("Merging {} data...", { file_name });
                        self.merge_data(data.unwrap());
                        if latest_valid_file_name.is_none() {
                            latest_valid_file_name = Some(file_name.clone());
                        }
                    } else {
                        // skip the file if the data is invalid
                        println!("Invalid file {}, Skipping...", file_name);
                    }
                }
            }
        }

        latest_valid_file_name
    }

    async fn fetch_latest_valid_file(
        data_store: &DataStore,
        file_names: &mut Vec<String>,
        file_path: Option<&str>,
    ) -> (Option<BitVMClientPublicData>, Option<String>) {
        let mut latest_valid_file: Option<BitVMClientPublicData> = None;
        let mut latest_valid_file_name: Option<String> = None;

        while !file_names.is_empty() {
            let file_name_result = file_names.pop();
            if file_name_result.is_some() {
                let file_name = file_name_result.unwrap();
                let (latest_data, latest_data_len) =
                    Self::fetch_by_key(data_store, &file_name, file_path).await;
                if latest_data.is_some() && Self::validate_data(latest_data.as_ref().unwrap()) {
                    // data is valid
                    println!(
                        "Fetched valid file: {} (size: {})",
                        file_name, latest_data_len
                    );
                    latest_valid_file = latest_data;
                    latest_valid_file_name = Some(file_name);
                    break;
                } else {
                    println!("Invalid file: {}", file_name); // TODO: can be removed
                }
                // for invalid data try another file
            }
        }

        (latest_valid_file, latest_valid_file_name)
    }

    async fn fetch_by_key(
        data_store: &DataStore,
        key: &String,
        file_path: Option<&str>,
    ) -> (Option<BitVMClientPublicData>, usize) {
        let result = data_store.fetch_data_by_key(key, file_path).await;
        if result.is_ok() {
            if let Some(json) = result.unwrap() {
                let data = try_deserialize::<BitVMClientPublicData>(&json);
                if let Ok(data) = data {
                    return (Some(data), json.len());
                }
            }
        }

        (None, 0)
    }

    async fn save(&mut self) {
        // read newly created data before pushing
        let latest_file_names_result = Self::get_latest_file_names(
            &self.data_store,
            Some(&self.file_path),
            self.fetched_file_name.clone(),
        )
        .await;

        if latest_file_names_result.is_ok() {
            let mut latest_file_names = latest_file_names_result.unwrap();
            latest_file_names.reverse();
            let latest_valid_file_name = Self::process_files(self, latest_file_names).await;
            self.fetched_file_name = latest_valid_file_name;
        }

        // push data
        self.data.version += 1;

        let json = serialize(&self.data);
        let result = self
            .data_store
            .write_data(json.clone(), Some(&self.file_path))
            .await;
        match result {
            Ok(key) => {
                println!("Pushed new file: {} (size: {})", key, json.len());
                Self::save_local_public_file(&self.file_path, &key, &json);
            }
            Err(err) => println!("Failed to push: {}", err),
        }
    }

    pub fn validate_data(data: &BitVMClientPublicData) -> bool {
        for peg_in_graph in data.peg_in_graphs.iter() {
            if !peg_in_graph.validate() {
                println!(
                    "Encountered invalid peg in graph (Graph id: {})",
                    peg_in_graph.id()
                );
                return false;
            }
        }
        for peg_out_graph in data.peg_out_graphs.iter() {
            if !peg_out_graph.validate() {
                println!(
                    "Encountered invalid peg out graph (Graph id: {})",
                    peg_out_graph.id()
                );
                return false;
            }
        }

        // println!("All graph data is valid");
        true
    }

    /// Merges `data` into `self.data`.
    ///
    /// # Arguments
    ///
    /// * `data` - Must be valid data verified via `BitVMClient::validate_data()` function
    pub fn merge_data(&mut self, data: BitVMClientPublicData) {
        // peg-in graphs
        let mut peg_in_graphs_by_id: HashMap<String, &mut PegInGraph> = HashMap::new();
        for peg_in_graph in self.data.peg_in_graphs.iter_mut() {
            peg_in_graphs_by_id.insert(peg_in_graph.id().clone(), peg_in_graph);
        }

        let mut peg_in_graphs_to_add: Vec<&PegInGraph> = Vec::new();
        for peg_in_graph in data.peg_in_graphs.iter() {
            let graph = peg_in_graphs_by_id.get_mut(peg_in_graph.id());
            if let Some(graph) = graph {
                graph.merge(peg_in_graph);
            } else {
                peg_in_graphs_to_add.push(peg_in_graph);
            }
        }

        for graph in peg_in_graphs_to_add.into_iter() {
            self.data.peg_in_graphs.push(graph.clone());
        }

        // peg-out graphs
        let mut peg_out_graphs_by_id: HashMap<String, &mut PegOutGraph> = HashMap::new();
        for peg_out_graph in self.data.peg_out_graphs.iter_mut() {
            let id = peg_out_graph.id().clone();
            peg_out_graphs_by_id.insert(id, peg_out_graph);
        }

        let mut peg_out_graphs_to_add: Vec<&PegOutGraph> = Vec::new();
        for peg_out_graph in data.peg_out_graphs.iter() {
            let graph = peg_out_graphs_by_id.get_mut(peg_out_graph.id());
            if let Some (graph) = graph {
                graph.merge(peg_out_graph);
            } else {
                peg_out_graphs_to_add.push(peg_out_graph);
            }
        }

        for graph in peg_out_graphs_to_add.into_iter() {
            self.data.peg_out_graphs.push(graph.clone());
        }
    }

    // fn process(&self) {
    //     for peg_in_graph in self.data.peg_in_graphs.iter() {
    //         // match graph.get(outpoint) {
    //         //     Some(subsequent_txs) => {
    //         //         for bridge_transaction in subsequent_txs {
    //         //             // TODO: Check whether the transaction is executable
    //         //             let tx = bridge_transaction.finalize();
    //         //             match self.esplora.broadcast(&tx).await {
    //         //                 Ok(_) => {
    //         //                     println!(
    //         //                         "Succesfully broadcast next transaction with id: {}",
    //         //                         tx.compute_txid()
    //         //                     );
    //         //                     remove_utxo = Some(*outpoint);
    //         //                     break;
    //         //                 }
    //         //                 Err(err) => panic!("Tx Broadcast Error: {}", err),
    //         //             }
    //         //         }
    //         //     }
    //         //     None => continue,
    //         // }
    //     }
    // }

    pub async fn status(&self) {
        if self.depositor_context.is_some() {
            self.depositor_status().await;
        }
        if self.operator_context.is_some() {
            self.operator_status().await;
        }
        if self.verifier_context.is_some() {
            self.verifier_status().await;
        }
    }

    async fn depositor_status(&self) {
        if self.depositor_context.is_none() {
            panic!("Depositor context must be initialized");
        }

        let depositor_public_key = &self
            .depositor_context
            .as_ref()
            .unwrap()
            .depositor_public_key;
        for peg_in_graph in self.data.peg_in_graphs.iter() {
            if peg_in_graph.depositor_public_key.eq(depositor_public_key) {
                let status = peg_in_graph.depositor_status(&self.esplora).await;
                println!("Graph id: {} status: {}\n", peg_in_graph.id(), status);
            }
        }
    }

    async fn operator_status(&self) {
        if self.operator_context.is_none() {
            panic!("Operator context must be initialized");
        }

        let mut peg_out_graphs_by_id: HashMap<&String, &PegOutGraph> = HashMap::new();
        for peg_out_graph in self.data.peg_out_graphs.iter() {
            peg_out_graphs_by_id.insert(peg_out_graph.id(), peg_out_graph);
        }

        let operator_public_key = &self.operator_context.as_ref().unwrap().operator_public_key;
        for peg_in_graph in self.data.peg_in_graphs.iter() {
            let peg_out_graph_id = peg_out_generate_id(peg_in_graph, operator_public_key);
            if !peg_out_graphs_by_id.contains_key(&peg_out_graph_id) {
                println!(
                    "Graph id: {} status: Missing peg out graph\n",
                    peg_in_graph.id() // TODO update this to ask the operator to create a new peg out graph
                );
            } else {
                let peg_out_graph = peg_out_graphs_by_id.get(&peg_out_graph_id).unwrap();
                let status = peg_out_graph.operator_status(&self.esplora).await;
                println!("Graph id: {} status: {}\n", peg_out_graph.id(), status);
            }
        }
    }

    pub async fn process_peg_in_as_depositor(&mut self, peg_in_graph: &PegInGraph) {
        if self.depositor_context.is_some() {
            let status = peg_in_graph.depositor_status(&self.esplora).await;

            match status {
                PegInDepositorStatus::PegInDepositWait => {
                    self.broadcast_peg_in_deposit(peg_in_graph.id()).await;
                }
                PegInDepositorStatus::PegInConfirmWait => {
                    self.broadcast_peg_in_confirm(peg_in_graph.id()).await;
                }
                _ => {
                    println!(
                        "Peg-in graph {} is in status: {}",
                        peg_in_graph.id(),
                        status
                    );
                }
            }
        }
    }

    pub async fn process_peg_in_as_verifier(&mut self, peg_in_graph: &PegInGraph) {
        if let Some(ref context) = self.verifier_context {
            let peg_outs = peg_in_graph
                .peg_out_graphs
                .iter()
                .map(|peg_out_id| {
                    self.data
                        .peg_out_graphs
                        .iter()
                        .find(|x| x.id() == peg_out_id)
                        .unwrap()
                })
                .collect::<Vec<_>>();

            let status = peg_in_graph
<<<<<<< HEAD
                .verifier_status(&self.esplora, Some(&context), &peg_outs)
                .await;

            match status {
                PegInVerifierStatus::PendingOurNonces(graph_ids) => {
                    println!("Pushing nonces for graphs {graph_ids:?}");
                    for graph_id in graph_ids {
                        self.push_verifier_nonces(&graph_id);
                    }
                }
                PegInVerifierStatus::PendingOurSignature(graph_ids) => {
                    println!("Pushing signature for graphs {graph_ids:?}");
                    for graph_id in graph_ids {
                        self.push_verifier_signature(&graph_id);
                    }
=======
                .verifier_status(&self.esplora, Some(context))
                .await;

            match status {
                PegInVerifierStatus::PendingOurNonces => {
                    println!("Pushing nonce");
                    self.push_peg_in_nonces(peg_in_graph.id());
                }
                PegInVerifierStatus::PendingOurSignature => {
                    println!("Pushing signature");
                    self.pre_sign_peg_in(peg_in_graph.id());
>>>>>>> 546ba32c
                }
                PegInVerifierStatus::ReadyToSubmit => {
                    println!("Broadcasting peg-in confirm");
                    self.broadcast_peg_in_confirm(peg_in_graph.id()).await;
                }
                _ => {
                    // nothing to do
                }
            }
        }
    }

    pub async fn process_peg_in_as_operator(&mut self, peg_in_graph: &PegInGraph) {
        if let Some(ref context) = self.operator_context {
            let peg_out_graph_id = peg_out_generate_id(peg_in_graph, &context.operator_public_key);
            if !peg_in_graph
                .peg_out_graphs
                .iter()
                .any(|x| x == &peg_out_graph_id)
            {
                let input = {
                    // todo: don't use a random address
                    let address = generate_pay_to_pubkey_script_address(
                        context.network,
                        &context.operator_public_key,
                    );
                    let utxos = self
                        .esplora
                        .get_address_utxo(address.clone())
                        .await
                        .unwrap();
                    let utxo = utxos
                        .into_iter()
                        .find(|x| x.value.to_sat() >= 300000)
                        .unwrap_or_else(|| {
                            panic!("No utxo found with at least 300000 sats for address {address}")
                        });
                    Input {
                        amount: utxo.value,
                        outpoint: OutPoint {
                            txid: utxo.txid,
                            vout: utxo.vout,
                        },
                    }
                };
                self.create_peg_out_graph(&peg_in_graph.id(), input).await;
            }
        }
    }

    pub async fn process_peg_ins(&mut self) {
        let peg_in_graphs = self.get_data().peg_in_graphs.clone();

        for peg_in_graph in peg_in_graphs {
            self.process_peg_in_as_depositor(&peg_in_graph).await;
            self.process_peg_in_as_verifier(&peg_in_graph).await;
            self.process_peg_in_as_operator(&peg_in_graph).await;
        }
    }

    pub async fn process_peg_outs(&mut self) {
        let peg_out_graphs = self.get_data().peg_out_graphs.clone();
        for peg_out_graph in peg_out_graphs.iter() {
            let status = peg_out_graph.operator_status(&self.esplora).await;
            match status {
                PegOutOperatorStatus::PegOutStartTimeAvailable => {
                    self.broadcast_start_time(peg_out_graph.id()).await
                }
                PegOutOperatorStatus::PegOutPegOutConfirmAvailable => {
                    self.broadcast_peg_out_confirm(peg_out_graph.id()).await
                }
                PegOutOperatorStatus::PegOutKickOff1Available => {
                    self.broadcast_kick_off_1(peg_out_graph.id()).await
                }
                PegOutOperatorStatus::PegOutKickOff2Available => {
                    self.broadcast_kick_off_2(peg_out_graph.id()).await
                }
                PegOutOperatorStatus::PegOutAssertAvailable => {
                    self.broadcast_assert(peg_out_graph.id()).await
                }
                PegOutOperatorStatus::PegOutTake1Available => {
                    self.broadcast_take_1(peg_out_graph.id()).await
                }
                PegOutOperatorStatus::PegOutTake2Available => {
                    self.broadcast_take_2(peg_out_graph.id()).await
                }
                _ => {}
            }
        }
    }

    async fn verifier_status(&self) {
        if self.verifier_context.is_none() {
            panic!("Verifier context must be initialized");
        }

        for peg_in_graph in self.data.peg_in_graphs.iter() {
            let peg_outs = peg_in_graph
                .peg_out_graphs
                .iter()
                .map(|peg_out_id| {
                    self.data
                        .peg_out_graphs
                        .iter()
                        .find(|x| x.id() == peg_out_id)
                        .unwrap()
                })
                .collect::<Vec<_>>();
            let status = peg_in_graph
                .verifier_status(&self.esplora, self.verifier_context.as_ref(), &peg_outs)
                .await;
            println!("Graph id: {} status: {}\n", peg_in_graph.id(), status);
        }
    }

    pub async fn create_peg_in_graph(&mut self, input: Input, evm_address: &str) -> String {
        if self.depositor_context.is_none() {
            panic!("Depositor context must be initialized");
        }

        let peg_in_graph =
            PegInGraph::new(self.depositor_context.as_ref().unwrap(), input, evm_address);

        let peg_in_graph_id = peg_in_generate_id(&peg_in_graph.peg_in_deposit_transaction);

        let graph = self
            .data
            .peg_in_graphs
            .iter()
            .find(|&peg_out_graph| peg_out_graph.id().eq(&peg_in_graph_id));
        if graph.is_some() {
            panic!("Peg in graph already exists");
        }

        self.data.peg_in_graphs.push(peg_in_graph);

        peg_in_graph_id
    }

    pub async fn broadcast_peg_in_deposit(&mut self, peg_in_graph_id: &str) -> Txid {
        let peg_in_graph = self
            .data
            .peg_in_graphs
            .iter()
            .find(|&peg_in_graph| peg_in_graph.id().eq(peg_in_graph_id));
        if peg_in_graph.is_none() {
            panic!("Invalid graph id");
        }

        peg_in_graph.unwrap().deposit(&self.esplora).await
    }

    pub async fn broadcast_peg_in_refund(&mut self, peg_in_graph_id: &str) -> Txid {
        let peg_in_graph = self
            .data
            .peg_in_graphs
            .iter()
            .find(|&peg_in_graph| peg_in_graph.id().eq(peg_in_graph_id));
        if peg_in_graph.is_none() {
            panic!("Invalid graph id");
        }

        peg_in_graph.unwrap().refund(&self.esplora).await
    }

    pub async fn broadcast_peg_in_confirm(&mut self, peg_in_graph_id: &str) -> Txid {
        let peg_in_graph = self
            .data
            .peg_in_graphs
            .iter()
            .find(|&peg_in_graph| peg_in_graph.id().eq(peg_in_graph_id));
        if peg_in_graph.is_none() {
            panic!("Invalid graph id");
        }

        peg_in_graph.unwrap().confirm(&self.esplora).await
    }

    pub async fn create_peg_out_graph(
        &mut self,
        peg_in_graph_id: &str,
        kickoff_input: Input,
    ) -> String {
        if self.operator_context.is_none() {
            panic!("Operator context must be initialized");
        }
        let operator_public_key = &self.operator_context.as_ref().unwrap().operator_public_key;

        let peg_in_graph = self
            .data
            .peg_in_graphs
            .iter_mut()
            .find(|peg_in_graph| peg_in_graph.id().eq(peg_in_graph_id))
            .unwrap_or_else(|| panic!("Invalid graph id"));

        let peg_out_graph_id = peg_out_generate_id(peg_in_graph, operator_public_key);
        let peg_out_graph = self
            .data
            .peg_out_graphs
            .iter()
            .find(|&peg_out_graph| peg_out_graph.id().eq(&peg_out_graph_id));
        if peg_out_graph.is_some() {
            panic!("Peg out graph already exists");
        }

        let (peg_out_graph, commitment_secrets) = PegOutGraph::new(
            self.operator_context.as_ref().unwrap(),
            peg_in_graph,
            kickoff_input,
        );

        self.private_data.commitment_secrets = HashMap::from([(
            *operator_public_key,
            HashMap::from([(peg_out_graph_id.to_string(), commitment_secrets)]),
        )]);
        Self::save_local_private_file(&self.file_path, &serialize(&self.private_data));

        self.data.peg_out_graphs.push(peg_out_graph);
        peg_in_graph.peg_out_graphs.push(peg_out_graph_id.clone());

        peg_out_graph_id
    }

    pub async fn broadcast_peg_out(&mut self, peg_out_graph_id: &str, input: Input) {
        let peg_out_graph = self
            .data
            .peg_out_graphs
            .iter_mut()
            .find(|peg_out_graph| peg_out_graph.id().eq(peg_out_graph_id));
        if peg_out_graph.is_none() {
            panic!("Invalid graph id");
        }

        if self.operator_context.is_some() {
            peg_out_graph
                .unwrap()
                .peg_out(
                    &self.esplora,
                    self.operator_context.as_ref().unwrap(),
                    input,
                )
                .await;
        }
    }

    pub async fn broadcast_peg_out_confirm(&mut self, peg_out_graph_id: &str) {
        let peg_out_graph = self
            .data
            .peg_out_graphs
            .iter_mut()
            .find(|peg_out_graph| peg_out_graph.id().eq(peg_out_graph_id));
        if peg_out_graph.is_none() {
            panic!("Invalid graph id");
        }

        peg_out_graph.unwrap().peg_out_confirm(&self.esplora).await;
    }

    pub async fn broadcast_kick_off_1(&mut self, peg_out_graph_id: &str) {
        let peg_out_graph = self
            .data
            .peg_out_graphs
            .iter_mut()
            .find(|peg_out_graph| peg_out_graph.id().eq(peg_out_graph_id));
        if peg_out_graph.is_none() {
            panic!("Invalid graph id");
        }

        if self.operator_context.is_some() {
            peg_out_graph
                .unwrap()
                .kick_off_1(
                    &self.esplora,
                    self.operator_context.as_ref().unwrap(),
                    &self.private_data.commitment_secrets
                        [&self.operator_context.as_ref().unwrap().operator_public_key]
                        [peg_out_graph_id][&CommitmentMessageId::PegOutTxIdSourceNetwork],
                    &self.private_data.commitment_secrets
                        [&self.operator_context.as_ref().unwrap().operator_public_key]
                        [peg_out_graph_id][&CommitmentMessageId::PegOutTxIdDestinationNetwork],
                )
                .await;
        }
    }

    pub async fn broadcast_start_time(&mut self, peg_out_graph_id: &str) {
        let peg_out_graph = self
            .data
            .peg_out_graphs
            .iter_mut()
            .find(|peg_out_graph| peg_out_graph.id().eq(peg_out_graph_id));
        if peg_out_graph.is_none() {
            panic!("Invalid graph id");
        }

        if self.operator_context.is_some() {
            peg_out_graph
                .unwrap()
                .start_time(
                    &self.esplora,
                    self.operator_context.as_ref().unwrap(),
                    &self.private_data.commitment_secrets
                        [&self.operator_context.as_ref().unwrap().operator_public_key]
                        [peg_out_graph_id][&CommitmentMessageId::StartTime],
                )
                .await;
        }
    }

    pub async fn broadcast_start_time_timeout(
        &mut self,
        peg_out_graph_id: &str,
        output_script_pubkey: ScriptBuf,
    ) {
        let peg_out_graph = self
            .data
            .peg_out_graphs
            .iter_mut()
            .find(|peg_out_graph| peg_out_graph.id().eq(peg_out_graph_id));
        if peg_out_graph.is_none() {
            panic!("Invalid graph id");
        }

        peg_out_graph
            .unwrap()
            .start_time_timeout(&self.esplora, output_script_pubkey)
            .await;
    }

    pub async fn broadcast_kick_off_2(&mut self, peg_out_graph_id: &str) {
        let peg_out_graph = self
            .data
            .peg_out_graphs
            .iter_mut()
            .find(|peg_out_graph| peg_out_graph.id().eq(peg_out_graph_id));
        if peg_out_graph.is_none() {
            panic!("Invalid graph id");
        }

        peg_out_graph
            .unwrap()
            .kick_off_2(
                &self.esplora,
                self.operator_context.as_ref().unwrap(),
                &self.private_data.commitment_secrets
                    [&self.operator_context.as_ref().unwrap().operator_public_key]
                    [peg_out_graph_id][&CommitmentMessageId::Superblock],
                &self.private_data.commitment_secrets
                    [&self.operator_context.as_ref().unwrap().operator_public_key]
                    [peg_out_graph_id][&CommitmentMessageId::SuperblockHash],
            )
            .await;
    }

    pub async fn broadcast_kick_off_timeout(
        &mut self,
        peg_out_graph_id: &str,
        output_script_pubkey: ScriptBuf,
    ) {
        let peg_out_graph = self
            .data
            .peg_out_graphs
            .iter_mut()
            .find(|peg_out_graph| peg_out_graph.id().eq(peg_out_graph_id));
        if peg_out_graph.is_none() {
            panic!("Invalid graph id");
        }

        peg_out_graph
            .unwrap()
            .kick_off_timeout(&self.esplora, output_script_pubkey)
            .await;
    }

    pub async fn broadcast_challenge(
        &mut self,
        peg_out_graph_id: &str,
        crowdfundng_inputs: &Vec<InputWithScript<'_>>,
        output_script_pubkey: ScriptBuf,
    ) {
        let peg_out_graph = self
            .data
            .peg_out_graphs
            .iter_mut()
            .find(|peg_out_graph| peg_out_graph.id().eq(peg_out_graph_id));
        if peg_out_graph.is_none() {
            panic!("Invalid graph id");
        }

        if self.depositor_context.is_some() {
            peg_out_graph
                .unwrap()
                .challenge(
                    &self.esplora,
                    self.depositor_context.as_ref().unwrap(),
                    crowdfundng_inputs,
                    &self.depositor_context.as_ref().unwrap().depositor_keypair,
                    output_script_pubkey,
                )
                .await;
        } else if self.operator_context.is_some() {
            peg_out_graph
                .unwrap()
                .challenge(
                    &self.esplora,
                    self.operator_context.as_ref().unwrap(),
                    crowdfundng_inputs,
                    &self.operator_context.as_ref().unwrap().operator_keypair,
                    output_script_pubkey,
                )
                .await;
        } else if self.verifier_context.is_some() {
            peg_out_graph
                .unwrap()
                .challenge(
                    &self.esplora,
                    self.verifier_context.as_ref().unwrap(),
                    crowdfundng_inputs,
                    &self.verifier_context.as_ref().unwrap().verifier_keypair,
                    output_script_pubkey,
                )
                .await;
        } else if self.withdrawer_context.is_some() {
            peg_out_graph
                .unwrap()
                .challenge(
                    &self.esplora,
                    self.withdrawer_context.as_ref().unwrap(),
                    crowdfundng_inputs,
                    &self.withdrawer_context.as_ref().unwrap().withdrawer_keypair,
                    output_script_pubkey,
                )
                .await;
        }
    }

    pub async fn broadcast_assert(&mut self, peg_out_graph_id: &str) {
        let peg_out_graph = self
            .data
            .peg_out_graphs
            .iter_mut()
            .find(|peg_out_graph| peg_out_graph.id().eq(peg_out_graph_id));
        if peg_out_graph.is_none() {
            panic!("Invalid graph id");
        }

        peg_out_graph.unwrap().assert(&self.esplora).await;
    }

    pub async fn broadcast_disprove(
        &mut self,
        peg_out_graph_id: &str,
        input_script_index: u32,
        output_script_pubkey: ScriptBuf,
    ) {
        let peg_out_graph = self
            .data
            .peg_out_graphs
            .iter_mut()
            .find(|peg_out_graph| peg_out_graph.id().eq(peg_out_graph_id));
        if peg_out_graph.is_none() {
            panic!("Invalid graph id");
        }

        peg_out_graph
            .unwrap()
            .disprove(&self.esplora, input_script_index, output_script_pubkey)
            .await;
    }

    pub async fn broadcast_disprove_chain(
        &mut self,
        peg_out_graph_id: &str,
        output_script_pubkey: ScriptBuf,
    ) {
        let peg_out_graph = self
            .data
            .peg_out_graphs
            .iter_mut()
            .find(|peg_out_graph| peg_out_graph.id().eq(peg_out_graph_id));
        if peg_out_graph.is_none() {
            panic!("Invalid graph id");
        }

        peg_out_graph
            .unwrap()
            .disprove_chain(&self.esplora, output_script_pubkey)
            .await;
    }

    pub async fn broadcast_take_1(&mut self, peg_out_graph_id: &str) {
        let peg_out_graph = self
            .data
            .peg_out_graphs
            .iter_mut()
            .find(|peg_out_graph| peg_out_graph.id().eq(peg_out_graph_id));
        if peg_out_graph.is_none() {
            panic!("Invalid graph id");
        }

        peg_out_graph.unwrap().take_1(&self.esplora).await;
    }

    pub async fn broadcast_take_2(&mut self, peg_out_graph_id: &str) {
        let peg_out_graph = self
            .data
            .peg_out_graphs
            .iter_mut()
            .find(|peg_out_graph| peg_out_graph.id().eq(peg_out_graph_id));
        if peg_out_graph.is_none() {
            panic!("Invalid graph id");
        }

        if self.operator_context.is_some() {
            peg_out_graph
                .unwrap()
                .take_2(&self.esplora, self.operator_context.as_ref().unwrap())
                .await;
        }
    }

    pub async fn get_initial_utxo(&self, address: Address, amount: Amount) -> Option<Utxo> {
        let utxos = self.esplora.get_address_utxo(address).await.unwrap();
        let possible_utxos = utxos
            .into_iter()
            .filter(|utxo| utxo.value == amount)
            .collect::<Vec<_>>();
        if !possible_utxos.is_empty() {
            Some(possible_utxos[0].clone())
        } else {
            None
        }
    }

    pub async fn get_initial_utxos(&self, address: Address, amount: Amount) -> Option<Vec<Utxo>> {
        let utxos = self.esplora.get_address_utxo(address).await.unwrap();
        let possible_utxos = utxos
            .into_iter()
            .filter(|utxo| utxo.value == amount)
            .collect::<Vec<_>>();
        if !possible_utxos.is_empty() {
            Some(possible_utxos)
        } else {
            None
        }
    }

    pub fn get_depositor_address(&self) -> Address {
        if let Some(ref context) = self.depositor_context {
            generate_pay_to_pubkey_script_address(context.network, &context.depositor_public_key)
        } else {
            panic!("No depositor key set");
        }
    }

    pub async fn get_depositor_utxos(&self) -> Vec<Utxo> {
        self.esplora
            .get_address_utxo(self.get_depositor_address())
            .await
            .unwrap()
    }

    pub fn push_verifier_nonces(&mut self, graph_id: &GraphId) {
        if self.verifier_context.is_none() {
            panic!("Can only be called by a verifier!");
        }

<<<<<<< HEAD
        let graph = self.data.get_graph_mut(&graph_id);
        let graph_id = graph.id().clone();
=======
        let peg_in_graph = self
            .data
            .peg_in_graphs
            .iter_mut()
            .find(|peg_in_graph| peg_in_graph.id().eq(peg_in_graph_id));
        if peg_in_graph.is_none() {
            panic!("Invalid graph id");
        }

        let secret_nonces = peg_in_graph
            .unwrap()
            .push_nonces(self.verifier_context.as_ref().unwrap());
>>>>>>> 546ba32c

        let secret_nonces = graph.push_verifier_nonces(&self.verifier_context.as_ref().unwrap());
        self.merge_secret_nonces(&graph_id, secret_nonces);

        // TODO: Save secret nonces for all txs in the graph to the local file system. Later, when pre-signing the tx,
        // we'll need to retrieve these nonces for this graph ID.

        let json = serialize(&self.private_data);
        Self::save_local_private_file(&self.file_path, &json);
    }

<<<<<<< HEAD
=======
    pub fn push_peg_out_nonces(&mut self, peg_out_graph_id: &str) {
        if self.verifier_context.is_none() {
            panic!("Can only be called by a verifier!");
        }

        let peg_out_graph = self
            .data
            .peg_out_graphs
            .iter_mut()
            .find(|peg_out_graph| peg_out_graph.id().eq(peg_out_graph_id));
        if peg_out_graph.is_none() {
            panic!("Invalid graph id");
        }

        let secret_nonces = peg_out_graph
            .unwrap()
            .push_nonces(self.verifier_context.as_ref().unwrap());

        self.merge_secret_nonces(peg_out_graph_id, secret_nonces);

        // TODO: Save secret nonces for all txs in the graph to the local file system. Later, when pre-signing the tx,
        // we'll need to retrieve these nonces for this graph ID.
        let json = serialize(&self.private_data);
        Self::save_local_private_file(&self.file_path, &json);

        // TODO: Add public nonces in the remaining txs in this graph.
    }

>>>>>>> 546ba32c
    fn merge_secret_nonces(
        &mut self,
        graph_id: &str,
        secret_nonces: HashMap<Txid, HashMap<usize, SecNonce>>,
    ) {
        self.private_data
            .secret_nonces
            .entry(self.verifier_context.as_ref().unwrap().verifier_public_key).or_default();
        
        if !self.private_data.secret_nonces
            [&self.verifier_context.as_ref().unwrap().verifier_public_key]
            .contains_key(graph_id)
        {
            self.private_data
                .secret_nonces
                .get_mut(&self.verifier_context.as_ref().unwrap().verifier_public_key)
                .unwrap()
                .insert(graph_id.to_string(), HashMap::new());
        }

        self.private_data
            .secret_nonces
            .get_mut(&self.verifier_context.as_ref().unwrap().verifier_public_key)
            .unwrap()
            .get_mut(graph_id)
            .unwrap()
            .extend(secret_nonces);
    }

<<<<<<< HEAD
    pub fn push_verifier_signature(&mut self, graph_id: &GraphId) {
        let verifier = self
            .verifier_context
            .as_ref()
            .expect("Can only be called by a verifier!");
=======
    pub fn pre_sign_peg_in(&mut self, peg_in_graph_id: &str) {
        if self.operator_context.is_none() && self.verifier_context.is_none() {
            panic!("Can only be called by an operator or a verifier!");
        }

        let peg_in_graph = self
            .data
            .peg_in_graphs
            .iter_mut()
            .find(|peg_in_graph| peg_in_graph.id().eq(peg_in_graph_id));
        if peg_in_graph.is_none() {
            panic!("Invalid graph id");
        }

        peg_in_graph.unwrap().pre_sign(
            self.verifier_context.as_ref().unwrap(),
            &self.private_data.secret_nonces
                [&self.verifier_context.as_ref().unwrap().verifier_public_key][peg_in_graph_id],
        );
    }

    pub fn pre_sign_peg_out(&mut self, peg_out_graph_id: &str) {
        if self.operator_context.is_none() && self.verifier_context.is_none() {
            panic!("Can only be called by an operator or a verifier!");
        }
>>>>>>> 546ba32c

        let graph = self.data.get_graph_mut(&graph_id);
        let graph_id = graph.id().clone();

<<<<<<< HEAD
        graph.verifier_sign(
            verifier,
=======
        peg_out_graph.unwrap().pre_sign(
            self.verifier_context.as_ref().unwrap(),
>>>>>>> 546ba32c
            &self.private_data.secret_nonces
                [&self.verifier_context.as_ref().unwrap().verifier_public_key][&graph_id],
        );
    }

    fn get_private_data(file_path: &String) -> BitVMClientPrivateData {
        match Self::read_local_private_file(file_path) {
            Some(data) => try_deserialize::<BitVMClientPrivateData>(&data)
                .expect("Could not deserialize private data"),
            None => {
                println!("New private data will be generated.");
                BitVMClientPrivateData {
                    secret_nonces: HashMap::new(),
                    commitment_secrets: HashMap::new(),
                }
            }
        }
    }

    fn save_local_public_file(file_path: &String, key: &String, json: &String) {
        Self::create_directories_if_non_existent(file_path);
        println!("Saving public data in local file: {}...", key);
        fs::write(format!("{file_path}/public/{key}"), json).expect("Unable to write a file");
    }

    fn save_local_private_file(file_path: &String, json: &String) {
        Self::create_directories_if_non_existent(file_path);
        println!("Saving private data in local file...");
        fs::write(
            format!("{file_path}/private/{PRIVATE_DATA_FILE_NAME}"),
            json,
        )
        .expect("Unable to write a file");
    }

    fn read_local_private_file(file_path: &String) -> Option<String> {
        println!("Reading private data from local file...");
        match fs::read_to_string(format!("{file_path}/private/{PRIVATE_DATA_FILE_NAME}")) {
            Ok(content) => Some(content),
            Err(e) => {
                eprintln!("Could not read file {file_path} due to error: {e}");
                None
            }
        }
    }

    fn create_directories_if_non_existent(file_path: &String) {
        let path_exists = Path::new(file_path).exists();
        if !path_exists {
            fs::create_dir_all(file_path).expect("Failed to create directories");
        }

        let public_path_exists = Path::new(&format! {"{file_path}/public"}).exists();
        let private_path_exists = Path::new(&format! {"{file_path}/private"}).exists();
        if !public_path_exists {
            fs::create_dir(format! {"{file_path}/public"})
                .expect("Failed to create 'public' directory");
        }
        if !private_path_exists {
            fs::create_dir(format! {"{file_path}/private"})
                .expect("Failed to create 'private' directory");
        }
    }

    // pub async fn execute_possible_txs(
    //     &mut self,
    //     context: &dyn BaseContext,
    //     graph: &mut CompiledBitVMGraph,
    // ) {
    //     // Iterate through our UTXO set and execute an executable TX
    //     // TODO: May have to respect an order here.
    //     let mut remove_utxo = None;
    //     for (outpoint, _) in self.utxo_set.iter() {
    //         match graph.get(outpoint) {
    //             Some(subsequent_txs) => {
    //                 for bridge_transaction in subsequent_txs {
    //                     // TODO: Check whether the transaction is executable
    //                     let tx = bridge_transaction.finalize();
    //                     match self.esplora.broadcast(&tx).await {
    //                         Ok(_) => {
    //                             println!(
    //                                 "Succesfully broadcast next transaction with id: {}",
    //                                 tx.compute_txid()
    //                             );
    //                             remove_utxo = Some(*outpoint);
    //                             break;
    //                         }
    //                         Err(err) => panic!("Tx Broadcast Error: {}", err),
    //                     }
    //                 }
    //             }
    //             None => continue,
    //         }
    //     }

    //     if let Some(remove_utxo) = remove_utxo {
    //         self.utxo_set.remove(&remove_utxo);
    //         graph.remove(&remove_utxo);
    //     }
    // }

    // pub async fn listen(
    //     &mut self,
    //     context: &dyn BaseContext,
    //     initial_outpoint: OutPoint,
    //     graph: &mut CompiledBitVMGraph,
    // ) {
    //     let builder = Builder::new(ESPLORA_URL);
    //     let esplora = builder.build_async().unwrap();
    //     let mut latest_hash =
    //         BlockHash::from_str("000000000019d6689c085ae165831e934ff763ae46a2a6c172b3f1b60a8ce26f")
    //             .unwrap();
    //     self.utxo_set.insert(initial_outpoint, Height::ZERO);

    //     while !graph.is_empty() {
    //         if let Ok(block_hash) = esplora.get_tip_hash().await {
    //             if block_hash == latest_hash {
    //                 sleep(Duration::from_secs(10));
    //                 continue;
    //             }
    //             latest_hash = block_hash;
    //             // TODO: This assumes that the tip did not increase. There should be a
    //             // better API endpoint like /block-height/{block_hash}
    //             let block_height = esplora.get_height().await.unwrap();
    //             let block = esplora
    //                 .get_block_by_hash(&block_hash)
    //                 .await
    //                 .unwrap()
    //                 .unwrap();

    //             // Handle new block received logic
    //             println!("Received block {}", block_hash);

    //             for tx in block.txdata {
    //                 for (vout, _) in tx.output.iter().enumerate() {
    //                     let outpoint = OutPoint {
    //                         txid: tx.compute_txid(),
    //                         vout: vout as u32,
    //                     };
    //                     if graph.contains_key(&outpoint) {
    //                         // Update our UTXO set
    //                         self.utxo_set
    //                             .insert(outpoint, Height::from_consensus(block_height).unwrap());
    //                     }
    //                 }
    //             }
    //             self.execute_possible_txs(context, graph).await;
    //         }
    //     }
    // }
}

impl ClientCliQuery for BitVMClient {
    async fn get_unused_peg_in_graphs(&self) -> Vec<Value> {
<<<<<<< HEAD
        join_all(self.data.peg_in_graphs.iter().filter_map(|peg_in| {
            Some(async move {
                match peg_in.depositor_status(&self.esplora).await {
                    PegInDepositorStatus::PegInConfirmComplete => match self.data.peg_out_graphs.iter().find(|peg_out| peg_out.peg_in_graph_id == *peg_in.id()) {
                        Some(peg_out) => match peg_out.operator_status(&self.esplora).await {
                            PegOutOperatorStatus::PegOutWait => Some(json!({
                                "graph_id": peg_in.id(),
                                "amount": peg_in.peg_in_confirm_transaction.prev_outs()[0].value.to_sat(),
                                "source_outpoint": {
                                    "txid": peg_in.peg_in_confirm_transaction.tx().compute_txid(),
                                    "vout": 0
                                },
                            })),
                            _ => None,
                        },
                        None => None,
=======
        join_all(self.data.peg_in_graphs.iter().map(|peg_in| {
            async move {
                match self.data.peg_out_graphs.iter().any(|peg_out| peg_out.peg_in_graph_id == *peg_in.id()) {
                    true => None,
                    false => match peg_in.depositor_status(&self.esplora).await {
                        PegInDepositorStatus::PegInConfirmComplete => Some(json!({
                            "graph_id": peg_in.id(),
                            "amount": peg_in.peg_in_deposit_transaction.prev_outs()[0].value.to_sat(),
                            "source_outpoint": {
                                "txid": peg_in.peg_in_deposit_transaction.tx().compute_txid(),
                                "vout": 0
                            },
                        })),
                        _ => None,
>>>>>>> 546ba32c
                    },
                    _ => None,
                }
            }
        }))
        .await
        .iter()
        .filter_map(|v| {
            match v {
                Some(v) => Some(v.clone()),
                _ => None,
            }
        })
        .collect()
    }

    async fn get_depositor_status(&self, depositor_public_key: &PublicKey) -> Vec<Value> {
        join_all(
            self.data
                .peg_in_graphs
                .iter()
                .filter(|&graph| graph.depositor_public_key.eq(depositor_public_key))
                .map(|graph| async {
                    let tx_ids = vec![
                        graph.peg_in_deposit_transaction.tx().compute_txid(),
                        graph.peg_in_confirm_transaction.tx().compute_txid(),
                        graph.peg_in_refund_transaction.tx().compute_txid(),
                    ];
                    let tx_statuses_results = get_tx_statuses(&self.esplora, &tx_ids).await;
                    let blockchain_height = self.esplora.get_height().await.unwrap();
                    let status = graph.interpret_depositor_status(
                        &tx_statuses_results[0],
                        &tx_statuses_results[1],
                        &tx_statuses_results[2],
                        blockchain_height,
                    );

                    let tx_statuses = tx_statuses_results
                        .iter()
                        .map(|tx_status| {
                            tx_status.as_ref().unwrap_or(&TxStatus {
                                confirmed: false,
                                block_height: None,
                                block_hash: None,
                                block_time: None,
                            })
                        })
                        .collect::<Vec<_>>();
                    let tx_json_values = tx_statuses
                        .iter()
                        .enumerate()
                        .map(|(i, tx_status)| {
                            json!({
                            "type": match i {
                                0 => "peg_in_deposit",
                                1 => "peg_in_confirm",
                                2 => "peg_in_refund",
                                _ => unreachable!(),
                            },
                            "txid": tx_ids[i],
                            "status": {
                                "confirmed": tx_status.confirmed,
                                "block_height": tx_status.block_height.unwrap_or(0),
                                "block_hash": tx_status.block_hash.or(None),
                                "block_time": tx_status.block_time.unwrap_or(0),
                            }})
                        })
                        .collect::<Vec<_>>();

                    json!({
                        "type": "peg_in",
                        "graph_id": graph.id(),
                        "status": status.to_string(),
                        "amount": graph.peg_in_deposit_transaction.prev_outs()[0].value.to_sat(),
                        "destination_address": graph.depositor_evm_address,
                        "txs" : tx_json_values,
                    })
                }),
        )
        .await
    }

    async fn get_withdrawer_status(&self, withdrawer_chain_address: &str) -> Vec<Value> {
        join_all(
            self.data
                .peg_out_graphs
                .iter()
                .filter(|&graph| {
                    if graph.peg_out_chain_event.is_some() {
                        return graph
                            .peg_out_chain_event
                            .as_ref()
                            .unwrap()
                            .withdrawer_chain_address
                            .eq(withdrawer_chain_address);
                    }
                    false
                })
                .map(|graph| async {
<<<<<<< HEAD
                    let (tx_json_value, tx_status_result) = match &graph.peg_out_transaction {
                        Some(tx) => {
                            let txid = tx.tx().compute_txid();
                            let tx_status_result = self.esplora.get_tx_status(&txid).await;
                            let tx_status = tx_status_result.as_ref().unwrap_or(&TxStatus {
                                confirmed: false,
                                block_height: None,
                                block_hash: None,
                                block_time: None,
                            });
                            let tx_json_value = json!({
                                "type": "peg_out",
                                "txid": txid,
                                "status": {
                                    "confirmed": tx_status.confirmed,
                                    "block_height": tx_status.block_height.unwrap_or(0),
                                    "block_hash": tx_status.block_hash.or_else(|| None),
                                    "block_time": tx_status.block_time.unwrap_or(0),
                                }
                            });

                            (Some(tx_json_value), Some(tx_status_result))
                        }
                        None => (Some(json!([])), None),
                    };
                    let (peg_out_amount, destination_address) = match &graph.peg_out_chain_event {
                        Some(peg_out_chain_event) => (
                            peg_out_chain_event.amount.to_sat(),
                            peg_out_chain_event.withdrawer_destination_address.clone(),
                        ),
                        None => (0, "".to_string()),
                    };

                    let status = graph.interpret_withdrawer_status(tx_status_result.as_ref());
=======
                    let (tx_json_value, tx_status_result, peg_out_amount) =
                        match &graph.peg_out_transaction {
                            Some(tx) => {
                                let txid = tx.tx().compute_txid();
                                let tx_status_result = self.esplora.get_tx_status(&txid).await;
                                let tx_status = tx_status_result.as_ref().unwrap_or(&TxStatus {
                                    confirmed: false,
                                    block_height: None,
                                    block_hash: None,
                                    block_time: None,
                                });
                                let tx_json_value = json!({
                                    "type": "peg_out",
                                    "txid": txid,
                                    "status": {
                                        "confirmed": tx_status.confirmed,
                                        "block_height": tx_status.block_height.unwrap_or(0),
                                        "block_hash": tx_status.block_hash.or(None),
                                        "block_time": tx_status.block_time.unwrap_or(0),
                                    }
                                });

                                (
                                    Some(tx_json_value),
                                    Some(tx_status_result),
                                    tx.tx().output[0].value.to_sat(),
                                )
                            }
                            None => (Some(json!([])), None, 0),
                        };

                    let status = graph.interpret_operator_status(tx_status_result.as_ref());
>>>>>>> 546ba32c
                    json!({
                        "type": "peg_out",
                        "graph_id": graph.id(),
                        "status": status.to_string(),
                        "amount": peg_out_amount,
                        "destination_address": destination_address,
                        "txs": tx_json_value,
                    })
                }),
        )
        .await
    }

    async fn get_depositor_transactions(
        &self,
        depositor_public_key: &PublicKey,
        depositor_taproot_public_key: &XOnlyPublicKey,
        deposit_input: Input,
        depositor_evm_address: &str,
    ) -> Result<Value, String> {
        // depositor context should contain pub key of n_of_n
        if self.depositor_context.is_none() {
            return Err("Depositor context must be initialized".into());
        }

        let n_of_n_public_key = &self.depositor_context.as_ref().unwrap().n_of_n_public_key;
        let n_of_n_taproot_public_key = &self
            .depositor_context
            .as_ref()
            .unwrap()
            .n_of_n_taproot_public_key;
        let n_of_n_public_keys = &self.depositor_context.as_ref().unwrap().n_of_n_public_keys;
        let peg_in_graph = PegInGraph::new_for_query(
            self.depositor_context.as_ref().unwrap().network,
            depositor_public_key,
            depositor_taproot_public_key,
            n_of_n_public_key,
            n_of_n_public_keys,
            n_of_n_taproot_public_key,
            depositor_evm_address,
            deposit_input,
        );

        Ok(json!({
            "deposit": serialize_hex(peg_in_graph.peg_in_deposit_transaction.tx()),
            "confirm": serialize_hex(peg_in_graph.peg_in_confirm_transaction.tx()),
            "refund": serialize_hex(peg_in_graph.peg_in_refund_transaction.tx()),
        }))
    }

    async fn create_peg_in_graph_with_depositor_signatures(
        &mut self,
        depositor_public_key: &PublicKey,
        depositor_taproot_public_key: &XOnlyPublicKey,
        deposit_input: Input,
        depositor_evm_address: &str,
        signatures: &DepositorSignatures,
    ) -> Result<Value, String> {
        // depositor context should contain pub key of n_of_n
        if self.depositor_context.is_none() {
            return Err("Depositor context must be initialized".into());
        }

        let n_of_n_public_key = &self.depositor_context.as_ref().unwrap().n_of_n_public_key;
        let n_of_n_public_keys = &self.depositor_context.as_ref().unwrap().n_of_n_public_keys;
        let n_of_n_taproot_public_key = &self
            .depositor_context
            .as_ref()
            .unwrap()
            .n_of_n_taproot_public_key;
        let peg_in_graph = PegInGraph::new_with_depositor_signatures(
            self.depositor_context.as_ref().unwrap().network,
            depositor_public_key,
            depositor_taproot_public_key,
            n_of_n_public_key,
            n_of_n_public_keys,
            n_of_n_taproot_public_key,
            depositor_evm_address,
            deposit_input,
            signatures,
        );

        let peg_in_graph_id = peg_in_generate_id(&peg_in_graph.peg_in_deposit_transaction);

        let graph = self
            .data
            .peg_in_graphs
            .iter()
            .find(|&peg_out_graph| peg_out_graph.id().eq(&peg_in_graph_id));
        if graph.is_some() {
            return Err("Peg in graph already exists".into());
        }

        self.data.peg_in_graphs.push(peg_in_graph.clone());

        match peg_in_graph.broadcast_deposit(&self.esplora).await {
            Ok(_) => Ok(json!({"graph_id": peg_in_graph_id})),
            Err(e) => Err(e),
        }
    }

    async fn retry_broadcast_peg_in_deposit(&self, peg_in_graph_id: &str) -> Result<Value, String> {
        let Some(peg_in_graph) = self
            .data
            .peg_in_graphs
            .iter()
            .find(|&peg_in_graph| peg_in_graph.id().eq(peg_in_graph_id))
        else {
            return Err("Peg in graph not found".into());
        };

        match peg_in_graph.broadcast_deposit(&self.esplora).await {
            Ok(_) => Ok(json!({"graph_id": peg_in_graph_id})),
            Err(e) => Err(e),
        }
    }
}<|MERGE_RESOLUTION|>--- conflicted
+++ resolved
@@ -324,7 +324,6 @@
         latest_file_names: Vec<String>,
         period: u64,
     ) -> Result<Vec<String>, String> {
-<<<<<<< HEAD
         if self.fetched_file_name.is_some() {
             let latest_timestamp = self
                 .data_store
@@ -336,14 +335,6 @@
             let past_max_file_name = self
                 .data_store
                 .get_past_max_file_name_by_timestamp(latest_timestamp.unwrap(), period);
-=======
-        if fetched_file_name.is_some() {
-            let latest_timestamp =
-                DataStore::get_file_timestamp(fetched_file_name.as_ref().unwrap());
-
-            let past_max_file_name =
-                DataStore::get_past_max_file_name_by_timestamp(latest_timestamp?, period);
->>>>>>> 546ba32c
 
             let mut previous_max_position = latest_file_names
                 .iter()
@@ -686,7 +677,6 @@
                 .collect::<Vec<_>>();
 
             let status = peg_in_graph
-<<<<<<< HEAD
                 .verifier_status(&self.esplora, Some(&context), &peg_outs)
                 .await;
 
@@ -702,19 +692,6 @@
                     for graph_id in graph_ids {
                         self.push_verifier_signature(&graph_id);
                     }
-=======
-                .verifier_status(&self.esplora, Some(context))
-                .await;
-
-            match status {
-                PegInVerifierStatus::PendingOurNonces => {
-                    println!("Pushing nonce");
-                    self.push_peg_in_nonces(peg_in_graph.id());
-                }
-                PegInVerifierStatus::PendingOurSignature => {
-                    println!("Pushing signature");
-                    self.pre_sign_peg_in(peg_in_graph.id());
->>>>>>> 546ba32c
                 }
                 PegInVerifierStatus::ReadyToSubmit => {
                     println!("Broadcasting peg-in confirm");
@@ -1282,23 +1259,8 @@
             panic!("Can only be called by a verifier!");
         }
 
-<<<<<<< HEAD
         let graph = self.data.get_graph_mut(&graph_id);
         let graph_id = graph.id().clone();
-=======
-        let peg_in_graph = self
-            .data
-            .peg_in_graphs
-            .iter_mut()
-            .find(|peg_in_graph| peg_in_graph.id().eq(peg_in_graph_id));
-        if peg_in_graph.is_none() {
-            panic!("Invalid graph id");
-        }
-
-        let secret_nonces = peg_in_graph
-            .unwrap()
-            .push_nonces(self.verifier_context.as_ref().unwrap());
->>>>>>> 546ba32c
 
         let secret_nonces = graph.push_verifier_nonces(&self.verifier_context.as_ref().unwrap());
         self.merge_secret_nonces(&graph_id, secret_nonces);
@@ -1310,37 +1272,6 @@
         Self::save_local_private_file(&self.file_path, &json);
     }
 
-<<<<<<< HEAD
-=======
-    pub fn push_peg_out_nonces(&mut self, peg_out_graph_id: &str) {
-        if self.verifier_context.is_none() {
-            panic!("Can only be called by a verifier!");
-        }
-
-        let peg_out_graph = self
-            .data
-            .peg_out_graphs
-            .iter_mut()
-            .find(|peg_out_graph| peg_out_graph.id().eq(peg_out_graph_id));
-        if peg_out_graph.is_none() {
-            panic!("Invalid graph id");
-        }
-
-        let secret_nonces = peg_out_graph
-            .unwrap()
-            .push_nonces(self.verifier_context.as_ref().unwrap());
-
-        self.merge_secret_nonces(peg_out_graph_id, secret_nonces);
-
-        // TODO: Save secret nonces for all txs in the graph to the local file system. Later, when pre-signing the tx,
-        // we'll need to retrieve these nonces for this graph ID.
-        let json = serialize(&self.private_data);
-        Self::save_local_private_file(&self.file_path, &json);
-
-        // TODO: Add public nonces in the remaining txs in this graph.
-    }
-
->>>>>>> 546ba32c
     fn merge_secret_nonces(
         &mut self,
         graph_id: &str,
@@ -1370,50 +1301,17 @@
             .extend(secret_nonces);
     }
 
-<<<<<<< HEAD
     pub fn push_verifier_signature(&mut self, graph_id: &GraphId) {
         let verifier = self
             .verifier_context
             .as_ref()
             .expect("Can only be called by a verifier!");
-=======
-    pub fn pre_sign_peg_in(&mut self, peg_in_graph_id: &str) {
-        if self.operator_context.is_none() && self.verifier_context.is_none() {
-            panic!("Can only be called by an operator or a verifier!");
-        }
-
-        let peg_in_graph = self
-            .data
-            .peg_in_graphs
-            .iter_mut()
-            .find(|peg_in_graph| peg_in_graph.id().eq(peg_in_graph_id));
-        if peg_in_graph.is_none() {
-            panic!("Invalid graph id");
-        }
-
-        peg_in_graph.unwrap().pre_sign(
-            self.verifier_context.as_ref().unwrap(),
-            &self.private_data.secret_nonces
-                [&self.verifier_context.as_ref().unwrap().verifier_public_key][peg_in_graph_id],
-        );
-    }
-
-    pub fn pre_sign_peg_out(&mut self, peg_out_graph_id: &str) {
-        if self.operator_context.is_none() && self.verifier_context.is_none() {
-            panic!("Can only be called by an operator or a verifier!");
-        }
->>>>>>> 546ba32c
 
         let graph = self.data.get_graph_mut(&graph_id);
         let graph_id = graph.id().clone();
 
-<<<<<<< HEAD
         graph.verifier_sign(
             verifier,
-=======
-        peg_out_graph.unwrap().pre_sign(
-            self.verifier_context.as_ref().unwrap(),
->>>>>>> 546ba32c
             &self.private_data.secret_nonces
                 [&self.verifier_context.as_ref().unwrap().verifier_public_key][&graph_id],
         );
@@ -1568,7 +1466,6 @@
 
 impl ClientCliQuery for BitVMClient {
     async fn get_unused_peg_in_graphs(&self) -> Vec<Value> {
-<<<<<<< HEAD
         join_all(self.data.peg_in_graphs.iter().filter_map(|peg_in| {
             Some(async move {
                 match peg_in.depositor_status(&self.esplora).await {
@@ -1585,22 +1482,6 @@
                             _ => None,
                         },
                         None => None,
-=======
-        join_all(self.data.peg_in_graphs.iter().map(|peg_in| {
-            async move {
-                match self.data.peg_out_graphs.iter().any(|peg_out| peg_out.peg_in_graph_id == *peg_in.id()) {
-                    true => None,
-                    false => match peg_in.depositor_status(&self.esplora).await {
-                        PegInDepositorStatus::PegInConfirmComplete => Some(json!({
-                            "graph_id": peg_in.id(),
-                            "amount": peg_in.peg_in_deposit_transaction.prev_outs()[0].value.to_sat(),
-                            "source_outpoint": {
-                                "txid": peg_in.peg_in_deposit_transaction.tx().compute_txid(),
-                                "vout": 0
-                            },
-                        })),
-                        _ => None,
->>>>>>> 546ba32c
                     },
                     _ => None,
                 }
@@ -1700,7 +1581,6 @@
                     false
                 })
                 .map(|graph| async {
-<<<<<<< HEAD
                     let (tx_json_value, tx_status_result) = match &graph.peg_out_transaction {
                         Some(tx) => {
                             let txid = tx.tx().compute_txid();
@@ -1735,40 +1615,6 @@
                     };
 
                     let status = graph.interpret_withdrawer_status(tx_status_result.as_ref());
-=======
-                    let (tx_json_value, tx_status_result, peg_out_amount) =
-                        match &graph.peg_out_transaction {
-                            Some(tx) => {
-                                let txid = tx.tx().compute_txid();
-                                let tx_status_result = self.esplora.get_tx_status(&txid).await;
-                                let tx_status = tx_status_result.as_ref().unwrap_or(&TxStatus {
-                                    confirmed: false,
-                                    block_height: None,
-                                    block_hash: None,
-                                    block_time: None,
-                                });
-                                let tx_json_value = json!({
-                                    "type": "peg_out",
-                                    "txid": txid,
-                                    "status": {
-                                        "confirmed": tx_status.confirmed,
-                                        "block_height": tx_status.block_height.unwrap_or(0),
-                                        "block_hash": tx_status.block_hash.or(None),
-                                        "block_time": tx_status.block_time.unwrap_or(0),
-                                    }
-                                });
-
-                                (
-                                    Some(tx_json_value),
-                                    Some(tx_status_result),
-                                    tx.tx().output[0].value.to_sat(),
-                                )
-                            }
-                            None => (Some(json!([])), None, 0),
-                        };
-
-                    let status = graph.interpret_operator_status(tx_status_result.as_ref());
->>>>>>> 546ba32c
                     json!({
                         "type": "peg_out",
                         "graph_id": graph.id(),
