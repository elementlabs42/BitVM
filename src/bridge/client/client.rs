use bitcoin::{
    absolute::Height, consensus::encode::serialize_hex, Address, Amount, Network, OutPoint,
    PublicKey, ScriptBuf, Transaction, Txid, XOnlyPublicKey,
};
use esplora_client::{AsyncClient, Builder, TxStatus, Utxo};
use futures::future::join_all;
use musig2::SecNonce;
use serde::{Deserialize, Serialize};
use serde_json::{json, Value};
use std::{
    collections::HashMap,
    fs::{self},
    path::Path,
};

use crate::bridge::{
<<<<<<< HEAD
    commitments::CommitmentMessageId,
=======
    common::ZkProofVerifyingKey,
>>>>>>> 7025cfa5
    connectors::{
        base::TaprootConnector,
        connector_0::Connector0,
        connector_c::{generate_assert_leaves, LockScriptsGenerator},
        connector_z::ConnectorZ,
    },
    constants::DestinationNetwork,
    contexts::base::generate_n_of_n_public_key,
    error::{ClientError, Error},
    graphs::{
        base::{
            broadcast_and_verify, get_tx_statuses, GraphId, PEG_OUT_FEE_FOR_TAKE_1,
            REWARD_MULTIPLIER, REWARD_PRECISION,
        },
        peg_in::{PegInDepositorStatus, PegInVerifierStatus},
        peg_out::PegOutOperatorStatus,
    },
    scripts::generate_pay_to_pubkey_script_address,
    transactions::{
        peg_in_confirm::PegInConfirmTransaction, peg_in_deposit::PegInDepositTransaction,
        pre_signed_musig2::PreSignedMusig2Transaction, signing_winternitz::WinternitzSecret,
    },
};

use super::{
    super::{
        contexts::{
            depositor::DepositorContext, operator::OperatorContext, verifier::VerifierContext,
            withdrawer::WithdrawerContext,
        },
        graphs::{
            base::BaseGraph,
            peg_in::{generate_id as peg_in_generate_id, PegInGraph},
            peg_out::{generate_id as peg_out_generate_id, PegOutGraph},
        },
        serialization::{serialize, try_deserialize},
        transactions::{
            base::{Input, InputWithScript},
            pre_signed::PreSignedTransaction,
        },
    },
    chain::chain::Chain,
    data_store::data_store::DataStore,
    sdk::{
        query::{ClientCliQuery, GraphCliQuery},
        query_contexts::depositor_signatures::DepositorSignatures,
    },
};

const ESPLORA_URL: &str = "http://localhost:8094/regtest/api/";
const TEN_MINUTES: u64 = 10 * 60;

const PRIVATE_DATA_FILE_NAME: &str = "secret_data.json";

pub type UtxoSet = HashMap<OutPoint, Height>;

#[derive(Serialize, Deserialize, Eq, PartialEq, Clone)]
pub struct BitVMClientPublicData {
    pub version: u32,
    pub peg_in_graphs: Vec<PegInGraph>,
    pub peg_out_graphs: Vec<PegOutGraph>,
}

impl BitVMClientPublicData {
    pub fn graph_mut(&mut self, graph_id: &GraphId) -> &mut dyn BaseGraph {
        if let Some(peg_in) = self.peg_in_graphs.iter_mut().find(|x| x.id() == graph_id) {
            return peg_in;
        }
        if let Some(peg_out) = self.peg_out_graphs.iter_mut().find(|x| x.id() == graph_id) {
            return peg_out;
        }
        panic!("graph id not found");
    }
}

#[derive(Serialize, Deserialize, Eq, PartialEq)]
pub struct BitVMClientPrivateData {
    // Peg in and peg out nonces all go into the same file for now
    // Verifier public key -> Graph ID -> Tx ID -> Input index -> Secret nonce
    #[allow(clippy::type_complexity)]
    pub secret_nonces: HashMap<PublicKey, HashMap<String, HashMap<Txid, HashMap<usize, SecNonce>>>>,
    // Operator Winternitz secrets for all the graphs.
    // Operator public key -> Graph ID -> Message ID -> Winternitz secret
    pub commitment_secrets:
        HashMap<PublicKey, HashMap<String, HashMap<CommitmentMessageId, WinternitzSecret>>>,
}

pub struct BitVMClient {
    pub esplora: AsyncClient,

    depositor_context: Option<DepositorContext>,
    operator_context: Option<OperatorContext>,
    verifier_context: Option<VerifierContext>,
    withdrawer_context: Option<WithdrawerContext>,

    data_store: DataStore,
    data: BitVMClientPublicData,
    pub fetched_file_name: Option<String>,
    pub file_path: String,
    pub file_path_prefix: String,

    private_data: BitVMClientPrivateData,

    chain_adaptor: Chain,

    zkproof_verifying_key: Option<ZkProofVerifyingKey>,
}

impl BitVMClient {
    pub async fn new(
        source_network: Network,
        destination_network: DestinationNetwork,
        n_of_n_public_keys: &[PublicKey],
        depositor_secret: Option<&str>,
        operator_secret: Option<&str>,
        verifier_secret: Option<&str>,
        withdrawer_secret: Option<&str>,
        file_path_prefix: Option<&str>,
        zkproof_verifying_key: Option<ZkProofVerifyingKey>,
    ) -> Self {
        let mut depositor_context = None;
        if depositor_secret.is_some() {
            depositor_context = Some(DepositorContext::new(
                source_network,
                depositor_secret.unwrap(),
                n_of_n_public_keys,
            ));
        }

        let mut operator_context = None;
        if operator_secret.is_some() {
            operator_context = Some(OperatorContext::new(
                source_network,
                operator_secret.unwrap(),
                n_of_n_public_keys,
            ));
        }

        let mut verifier_context = None;
        if verifier_secret.is_some() {
            verifier_context = Some(VerifierContext::new(
                source_network,
                verifier_secret.unwrap(),
                n_of_n_public_keys,
            ));
        }

        let mut withdrawer_context = None;
        if withdrawer_secret.is_some() {
            withdrawer_context = Some(WithdrawerContext::new(
                source_network,
                withdrawer_secret.unwrap(),
                n_of_n_public_keys,
            ));
        }

        // TODO scope data and private data by n of n public keys
        // Prepend files with prefix
        let (n_of_n_public_key, _) = generate_n_of_n_public_key(n_of_n_public_keys);
        let file_path_prefix = file_path_prefix.unwrap_or("").to_string();
        let file_path =
            format! {"bridge_data/{source_network}/{destination_network}/{n_of_n_public_key}"};
        let full_path = format! {"{file_path_prefix}{file_path}"};
        Self::create_directories_if_non_existent(&full_path);

        let data = BitVMClientPublicData {
            version: 1,
            peg_in_graphs: vec![],
            peg_out_graphs: vec![],
        };

        let data_store = DataStore::new().await;

        let private_data = Self::get_private_data_from_file(&file_path);

        let chain_adaptor = Chain::new();

        Self {
            esplora: Builder::new(ESPLORA_URL)
                .build_async()
                .expect("Could not build esplora client"),

            depositor_context,
            operator_context,
            verifier_context,
            withdrawer_context,

            data_store,
            data,
            fetched_file_name: None,
            file_path,
            file_path_prefix,

            private_data,

            chain_adaptor,

            zkproof_verifying_key,
        }
    }

    pub fn data(&self) -> &BitVMClientPublicData { &self.data }

    pub fn data_mut(&mut self) -> &mut BitVMClientPublicData { &mut self.data }

    pub fn private_data(&self) -> &BitVMClientPrivateData { &self.private_data }

    pub async fn sync(&mut self) { self.read().await; }

    pub async fn sync_l2(&mut self) { self.read_from_l2().await; }

    pub async fn flush(&mut self) { self.save().await; }

    /*
    File syncing flow with data store
     1. Fetch the latest file
     2. Fetch all files within 10 minutes (use timestamp)
     3. Merge files
     4. Client modifies file and clicks save
     5. Fetch files that were created after fetching 1-2.
     6. Merge with your file
     7. Push the file to the server
    */

    async fn read(&mut self) {
        let latest_file_names_result = Self::get_latest_file_names(
            &self.data_store,
            Some(&self.file_path),
            self.fetched_file_name.clone(),
        )
        .await;

        if latest_file_names_result.is_ok() {
            let mut latest_file_names = latest_file_names_result.unwrap();
            if !latest_file_names.is_empty() {
                // fetch latest valid file
                let (latest_file, latest_file_name) = Self::fetch_latest_valid_file(
                    &self.data_store,
                    &mut latest_file_names,
                    Some(&self.file_path),
                )
                .await;
                if latest_file.is_some() && latest_file_name.is_some() {
                    Self::save_local_public_file(
                        &self.file_path,
                        latest_file_name.as_ref().unwrap(),
                        &serialize(&latest_file.as_ref().unwrap()),
                    );
                    self.fetched_file_name = latest_file_name;

                    // fetch and process all the previous files if latest valid file exists
                    let result =
                        Self::process_files_by_timestamp(self, latest_file_names, TEN_MINUTES)
                            .await;
                    match result {
                        Ok(_) => (), // println!("Ok"),
                        Err(err) => println!("Error: {}", err),
                    }

                    self.merge_data(latest_file.unwrap()); // merge the latest data at the end
                }
            }
        } else {
            println!("Error: {}", latest_file_names_result.unwrap_err());
        }
    }

    pub fn set_chain_adaptor(&mut self, chain_adaptor: Chain) {
        self.chain_adaptor = chain_adaptor;
    }

    async fn read_from_l2(&mut self) {
        let peg_out_result = self.chain_adaptor.get_peg_out_init().await;
        if peg_out_result.is_ok() {
            let mut events = peg_out_result.unwrap();
            for peg_out_graph in self.data.peg_out_graphs.iter_mut() {
                if !peg_out_graph.is_peg_out_initiated() {
                    match peg_out_graph.match_and_set_peg_out_event(&mut events).await {
                        Ok(_) => {
                            if peg_out_graph.peg_out_chain_event.is_some() {
                                println!(
                                    "Peg Out Graph id: {} Event Matched, Event: {:?}",
                                    peg_out_graph.id(),
                                    peg_out_graph.peg_out_chain_event
                                )
                            }
                        }
                        Err(err) => println!("Error: {}", err),
                    }
                }
            }
        } else {
            panic!("Get event failed from L2 chain: {:?}", peg_out_result.err());
        }
    }

    async fn get_latest_file_names(
        data_store: &DataStore,
        file_path: Option<&str>,
        fetched_file_name: Option<String>,
    ) -> Result<Vec<String>, String> {
        let all_file_names_result = data_store.get_file_names(file_path).await;
        if all_file_names_result.is_ok() {
            let mut all_file_names = all_file_names_result.unwrap();

            if fetched_file_name.is_some() {
                let fetched_file_position = all_file_names
                    .iter()
                    .position(|file_name| file_name.eq(fetched_file_name.as_ref().unwrap()));
                if fetched_file_position.is_some() {
                    let unfetched_file_position = fetched_file_position.unwrap() + 1;
                    if all_file_names.len() > unfetched_file_position {
                        all_file_names = all_file_names.split_off(unfetched_file_position);
                    } else {
                        all_file_names.clear(); // no files to process
                    }
                }
            }

            Ok(all_file_names)
        } else {
            Err(all_file_names_result.err().unwrap())
        }
    }

    async fn filter_files_names_by_timestamp(
        &self,
        latest_file_names: Vec<String>,
        period: u64,
    ) -> Result<Vec<String>, String> {
        if self.fetched_file_name.is_some() {
            let latest_timestamp = self
                .data_store
                .get_file_timestamp(self.fetched_file_name.as_ref().unwrap())?;

            let past_max_file_name = self
                .data_store
                .get_past_max_file_name_by_timestamp(latest_timestamp, period);

            let mut previous_max_position = latest_file_names
                .iter()
                .position(|file_name| file_name >= &past_max_file_name);
            if previous_max_position.is_none() {
                previous_max_position = Some(latest_file_names.len());
            }

            let file_names_to_process = latest_file_names
                .clone()
                .split_off(previous_max_position.unwrap());

            Ok(file_names_to_process)
        } else {
            Err(String::from(
                "No latest file data. Must fetch the latest file first.",
            ))
        }
    }

    async fn process_files_by_timestamp(
        &mut self,
        latest_file_names: Vec<String>,
        period: u64,
    ) -> Result<String, String> {
        let file_names_to_process = self
            .filter_files_names_by_timestamp(latest_file_names, period)
            .await?;

        Self::process_files(self, file_names_to_process).await;

        Ok(String::from("Files processed"))
    }

    async fn process_files(&mut self, file_names: Vec<String>) -> Option<String> {
        let mut latest_valid_file_name: Option<String> = None;
        if file_names.is_empty() {
            // println!("No additional files to process")
        } else {
            // TODO: can be optimized to fetch all data at once?
            for file_name in file_names.iter() {
                let result = self
                    .data_store
                    .fetch_data_by_key(file_name, Some(&self.file_path))
                    .await; // TODO: use `fetch_by_key()` function
                if result.is_ok() && result.as_ref().unwrap().is_some() {
                    let data =
                        try_deserialize::<BitVMClientPublicData>(&(result.unwrap()).unwrap());
                    if data.is_ok() && Self::validate_data(data.as_ref().unwrap()) {
                        // merge the file if the data is valid
                        println!("Merging {} data...", { file_name });
                        self.merge_data(data.unwrap());
                        if latest_valid_file_name.is_none() {
                            latest_valid_file_name = Some(file_name.clone());
                        }
                    } else {
                        // skip the file if the data is invalid
                        println!("Invalid file {}, Skipping...", file_name);
                    }
                }
            }
        }

        latest_valid_file_name
    }

    async fn fetch_latest_valid_file(
        data_store: &DataStore,
        file_names: &mut Vec<String>,
        file_path: Option<&str>,
    ) -> (Option<BitVMClientPublicData>, Option<String>) {
        let mut latest_valid_file: Option<BitVMClientPublicData> = None;
        let mut latest_valid_file_name: Option<String> = None;

        while !file_names.is_empty() {
            let file_name_result = file_names.pop();
            if file_name_result.is_some() {
                let file_name = file_name_result.unwrap();
                let (latest_data, latest_data_len) =
                    Self::fetch_by_key(data_store, &file_name, file_path).await;
                if latest_data.is_some() && Self::validate_data(latest_data.as_ref().unwrap()) {
                    // data is valid
                    println!(
                        "Fetched valid file: {} (size: {})",
                        file_name, latest_data_len
                    );
                    latest_valid_file = latest_data;
                    latest_valid_file_name = Some(file_name);
                    break;
                } else {
                    println!("Invalid file: {}", file_name); // TODO: can be removed
                }
                // for invalid data try another file
            }
        }

        (latest_valid_file, latest_valid_file_name)
    }

    async fn fetch_by_key(
        data_store: &DataStore,
        key: &String,
        file_path: Option<&str>,
    ) -> (Option<BitVMClientPublicData>, usize) {
        let result = data_store.fetch_data_by_key(key, file_path).await;
        if result.is_ok() {
            if let Some(json) = result.unwrap() {
                let data = try_deserialize::<BitVMClientPublicData>(&json);
                if let Ok(data) = data {
                    return (Some(data), json.len());
                }
            }
        }

        (None, 0)
    }

    async fn save(&mut self) {
        // read newly created data before pushing
        let latest_file_names_result = Self::get_latest_file_names(
            &self.data_store,
            Some(&self.file_path),
            self.fetched_file_name.clone(),
        )
        .await;

        if latest_file_names_result.is_ok() {
            let mut latest_file_names = latest_file_names_result.unwrap();
            latest_file_names.reverse();
            let latest_valid_file_name = Self::process_files(self, latest_file_names).await;
            self.fetched_file_name = latest_valid_file_name;
        }

        // push data
        self.data.version += 1;

        let json = serialize(&self.data);
        let result = self
            .data_store
            .write_data(json.clone(), Some(&self.file_path))
            .await;
        match result {
            Ok(key) => {
                println!("Pushed new file: {} (size: {})", key, json.len());
                Self::save_local_public_file(&self.file_path, &key, &json);
            }
            Err(err) => println!("Failed to push: {}", err),
        }
    }

    pub fn validate_data(data: &BitVMClientPublicData) -> bool {
        for peg_in_graph in data.peg_in_graphs.iter() {
            if !peg_in_graph.validate() {
                println!(
                    "Encountered invalid peg in graph (Graph id: {})",
                    peg_in_graph.id()
                );
                return false;
            }
        }
        for peg_out_graph in data.peg_out_graphs.iter() {
            if !peg_out_graph.validate() {
                println!(
                    "Encountered invalid peg out graph (Graph id: {})",
                    peg_out_graph.id()
                );
                return false;
            }
        }

        // println!("All graph data is valid");
        true
    }

    /// Merges `data` into `self.data`.
    ///
    /// # Arguments
    ///
    /// * `data` - Must be valid data verified via `BitVMClient::validate_data()` function
    pub fn merge_data(&mut self, data: BitVMClientPublicData) {
        // peg-in graphs
        let mut peg_in_graphs_by_id: HashMap<String, &mut PegInGraph> = HashMap::new();
        for peg_in_graph in self.data.peg_in_graphs.iter_mut() {
            peg_in_graphs_by_id.insert(peg_in_graph.id().clone(), peg_in_graph);
        }

        let mut peg_in_graphs_to_add: Vec<&PegInGraph> = Vec::new();
        for peg_in_graph in data.peg_in_graphs.iter() {
            let graph = peg_in_graphs_by_id.get_mut(peg_in_graph.id());
            if let Some(graph) = graph {
                graph.merge(peg_in_graph);
            } else {
                peg_in_graphs_to_add.push(peg_in_graph);
            }
        }

        for graph in peg_in_graphs_to_add.into_iter() {
            self.data.peg_in_graphs.push(graph.clone());
        }

        // peg-out graphs
        let mut peg_out_graphs_by_id: HashMap<String, &mut PegOutGraph> = HashMap::new();
        for peg_out_graph in self.data.peg_out_graphs.iter_mut() {
            let id = peg_out_graph.id().clone();
            peg_out_graphs_by_id.insert(id, peg_out_graph);
        }

        let mut peg_out_graphs_to_add: Vec<&PegOutGraph> = Vec::new();
        for peg_out_graph in data.peg_out_graphs.iter() {
            let graph = peg_out_graphs_by_id.get_mut(peg_out_graph.id());
            if let Some(graph) = graph {
                graph.merge(peg_out_graph);
            } else {
                peg_out_graphs_to_add.push(peg_out_graph);
            }
        }

        for graph in peg_out_graphs_to_add.into_iter() {
            self.data.peg_out_graphs.push(graph.clone());
        }
    }

    // fn process(&self) {
    //     for peg_in_graph in self.data.peg_in_graphs.iter() {
    //         // match graph.get(outpoint) {
    //         //     Some(subsequent_txs) => {
    //         //         for bridge_transaction in subsequent_txs {
    //         //             // TODO: Check whether the transaction is executable
    //         //             let tx = bridge_transaction.finalize();
    //         //             match self.esplora.broadcast(&tx).await {
    //         //                 Ok(_) => {
    //         //                     println!(
    //         //                         "Succesfully broadcast next transaction with id: {}",
    //         //                         tx.compute_txid()
    //         //                     );
    //         //                     remove_utxo = Some(*outpoint);
    //         //                     break;
    //         //                 }
    //         //                 Err(err) => panic!("Tx Broadcast Error: {}", err),
    //         //             }
    //         //         }
    //         //     }
    //         //     None => continue,
    //         // }
    //     }
    // }

    pub async fn status(&self) {
        if self.depositor_context.is_some() {
            self.depositor_status().await;
        }
        if self.operator_context.is_some() {
            self.operator_status().await;
        }
        if self.verifier_context.is_some() {
            self.verifier_status().await;
        }
    }

    async fn depositor_status(&self) {
        if self.depositor_context.is_none() {
            panic!("Depositor context must be initialized");
        }

        let depositor_public_key = &self
            .depositor_context
            .as_ref()
            .unwrap()
            .depositor_public_key;
        for peg_in_graph in self.data.peg_in_graphs.iter() {
            if peg_in_graph.depositor_public_key.eq(depositor_public_key) {
                let status = peg_in_graph.depositor_status(&self.esplora).await;
                println!("Graph id: {} status: {}\n", peg_in_graph.id(), status);
            }
        }
    }

    async fn operator_status(&self) {
        if self.operator_context.is_none() {
            panic!("Operator context must be initialized");
        }

        let mut peg_out_graphs_by_id: HashMap<&String, &PegOutGraph> = HashMap::new();
        for peg_out_graph in self.data.peg_out_graphs.iter() {
            peg_out_graphs_by_id.insert(peg_out_graph.id(), peg_out_graph);
        }

        let operator_public_key = &self.operator_context.as_ref().unwrap().operator_public_key;
        for peg_in_graph in self.data.peg_in_graphs.iter() {
            let peg_out_graph_id = peg_out_generate_id(peg_in_graph, operator_public_key);
            if !peg_out_graphs_by_id.contains_key(&peg_out_graph_id) {
                println!(
                    "Graph id: {} status: Missing peg out graph\n",
                    peg_in_graph.id() // TODO update this to ask the operator to create a new peg out graph
                );
            } else {
                let peg_out_graph = peg_out_graphs_by_id.get(&peg_out_graph_id).unwrap();
                let status = peg_out_graph.operator_status(&self.esplora).await;
                println!("Graph id: {} status: {}\n", peg_out_graph.id(), status);
            }
        }
    }

    // TODO: refactor, see note on self.process_peg_in_as_verifier
    pub async fn process_peg_in_as_depositor(&mut self, peg_in_graph_id: &GraphId) {
        if self.depositor_context.is_some() {
            if let Ok(peg_in_graph) = self.get_peg_in_graph(peg_in_graph_id) {
                let status = peg_in_graph.depositor_status(&self.esplora).await;
                match status {
                    PegInDepositorStatus::PegInDepositWait => {
                        let _ = self.broadcast_peg_in_deposit(peg_in_graph_id).await;
                    }
                    PegInDepositorStatus::PegInConfirmWait => {
                        let _ = self.broadcast_peg_in_confirm(peg_in_graph_id).await;
                    }
                    _ => {
                        println!("Peg-in graph {} is in status: {}", peg_in_graph_id, status);
                    }
                }
            }
        }
    }

    // TODO: refactor series of method e.g. process_*_as_* to return Result in order to properly handle internal errors
    pub async fn process_peg_in_as_verifier(&mut self, peg_in_graph_id: &GraphId) {
        if let Some(ref context) = self.verifier_context {
            if let Ok(peg_in_graph) = self.get_peg_in_graph(peg_in_graph_id) {
                let peg_outs_for_this_peg_in = self
                    .data
                    .peg_out_graphs
                    .iter()
                    .filter(|peg_out| peg_in_graph.peg_out_graphs.contains(peg_out.id()))
                    .collect::<Vec<_>>();
                let status = peg_in_graph
                    .verifier_status(&self.esplora, Some(context), &peg_outs_for_this_peg_in)
                    .await;
                match status {
                    PegInVerifierStatus::PendingOurNonces(graph_ids) => {
                        println!("Pushing nonces for graphs {graph_ids:?}");
                        for graph_id in graph_ids {
                            self.push_verifier_nonces(&graph_id);
                        }
                    }
                    PegInVerifierStatus::PendingOurSignature(graph_ids) => {
                        println!("Pushing signature for graphs {graph_ids:?}");
                        for graph_id in graph_ids {
                            self.push_verifier_signature(&graph_id);
                        }
                    }
                    PegInVerifierStatus::ReadyToSubmit => {
                        println!("Broadcasting peg-in confirm");
                        let _ = self.broadcast_peg_in_confirm(peg_in_graph_id).await;
                    }
                    _ => {
                        // nothing to do
                    }
                }
            }
        }
    }

    // TODO: refactor, see note on self.process_peg_in_as_verifier
    pub async fn process_peg_in_as_operator(&mut self, peg_in_graph_id: &GraphId) {
        if let Some(ref context) = self.operator_context {
            if let Ok(peg_in_graph) = self.get_peg_in_graph(peg_in_graph_id) {
                let peg_out_graph_id =
                    peg_out_generate_id(peg_in_graph, &context.operator_public_key);
                if !peg_in_graph
                    .peg_out_graphs
                    .iter()
                    .any(|x| x == &peg_out_graph_id)
                {
                    let deposit_amount =
                        peg_in_graph.peg_in_deposit_transaction.tx().output[0].value;
                    let reward_amount = deposit_amount * REWARD_MULTIPLIER / REWARD_PRECISION;
                    let expected_peg_out_confirm_amount =
                        reward_amount.to_sat() + PEG_OUT_FEE_FOR_TAKE_1;
                    let input = {
                        // todo: don't use a random address
                        let address = generate_pay_to_pubkey_script_address(
                            context.network,
                            &context.operator_public_key,
                        );
                        let utxos = self
                            .esplora
                            .get_address_utxo(address.clone())
                            .await
                            .unwrap();
                        let utxo = utxos
                            .into_iter()
                            .find(|x| x.value.to_sat() != expected_peg_out_confirm_amount)
                            .unwrap_or_else(|| {
                                panic!("No utxo found with {expected_peg_out_confirm_amount} sats for address {address}")
                            });
                        Input {
                            amount: utxo.value,
                            outpoint: OutPoint {
                                txid: utxo.txid,
                                vout: utxo.vout,
                            },
                        }
                    };
                    self.create_peg_out_graph(
                        peg_in_graph_id,
                        input,
                        CommitmentMessageId::generate_commitment_secrets(),
                        generate_assert_leaves,
                    )
                    .await;
                }
            }
        }
    }

    pub async fn process_peg_ins(&mut self) {
        for peg_in_graph in self.data.peg_in_graphs.clone() {
            self.process_peg_in_as_depositor(peg_in_graph.id()).await;
            self.process_peg_in_as_verifier(peg_in_graph.id()).await;
            self.process_peg_in_as_operator(peg_in_graph.id()).await;
        }
    }

    // TODO: handle internal errors
    pub async fn process_peg_outs(&mut self) {
        let peg_out_graphs = self.data().peg_out_graphs.clone();
        for peg_out_graph in peg_out_graphs.iter() {
            let status = peg_out_graph.operator_status(&self.esplora).await;
            match status {
                PegOutOperatorStatus::PegOutStartTimeAvailable => {
                    let _ = self.broadcast_start_time(peg_out_graph.id()).await;
                }
                PegOutOperatorStatus::PegOutPegOutConfirmAvailable => {
                    let _ = self.broadcast_peg_out_confirm(peg_out_graph.id()).await;
                }
                PegOutOperatorStatus::PegOutKickOff1Available => {
                    let _ = self.broadcast_kick_off_1(peg_out_graph.id()).await;
                }
                PegOutOperatorStatus::PegOutKickOff2Available => {
                    let _ = self.broadcast_kick_off_2(peg_out_graph.id()).await;
                }
                PegOutOperatorStatus::PegOutAssertInitialAvailable => {
                    let _ = self.broadcast_assert_initial(peg_out_graph.id()).await;
                }
                PegOutOperatorStatus::PegOutAssertCommit1Available => {
                    let _ = self.broadcast_assert_commit_1(peg_out_graph.id()).await;
                }
                PegOutOperatorStatus::PegOutAssertCommit2Available => {
                    let _ = self.broadcast_assert_commit_2(peg_out_graph.id()).await;
                }
                PegOutOperatorStatus::PegOutAssertFinalAvailable => {
                    let _ = self.broadcast_assert_final(peg_out_graph.id()).await;
                }
                PegOutOperatorStatus::PegOutTake1Available => {
                    let _ = self.broadcast_take_1(peg_out_graph.id()).await;
                }
                PegOutOperatorStatus::PegOutTake2Available => {
                    let _ = self.broadcast_take_2(peg_out_graph.id()).await;
                }
                _ => {}
            }
        }
    }

    async fn verifier_status(&self) {
        if self.verifier_context.is_none() {
            panic!("Verifier context must be initialized");
        }

        for peg_in_graph in self.data.peg_in_graphs.iter() {
            let peg_outs = peg_in_graph
                .peg_out_graphs
                .iter()
                .map(|peg_out_id| {
                    self.data
                        .peg_out_graphs
                        .iter()
                        .find(|x| x.id() == peg_out_id)
                        .unwrap()
                })
                .collect::<Vec<_>>();
            let status = peg_in_graph
                .verifier_status(&self.esplora, self.verifier_context.as_ref(), &peg_outs)
                .await;
            println!("Graph id: {} status: {}\n", peg_in_graph.id(), status);
        }
    }

    pub async fn create_peg_in_graph(&mut self, input: Input, evm_address: &str) -> String {
        if self.depositor_context.is_none() {
            panic!("Depositor context must be initialized");
        }

        let peg_in_graph =
            PegInGraph::new(self.depositor_context.as_ref().unwrap(), input, evm_address);

        let peg_in_graph_id = peg_in_generate_id(&peg_in_graph.peg_in_deposit_transaction);

        let graph = self
            .data
            .peg_in_graphs
            .iter()
            .find(|&peg_out_graph| peg_out_graph.id().eq(&peg_in_graph_id));
        if graph.is_some() {
            panic!("Peg in graph already exists");
        }

        self.data.peg_in_graphs.push(peg_in_graph);

        peg_in_graph_id
    }

    pub async fn broadcast_peg_in_deposit(
        &mut self,
        peg_in_graph_id: &String,
    ) -> Result<Txid, Error> {
        let graph = Self::find_peg_in_or_fail(&mut self.data, peg_in_graph_id)?;
        let tx = graph.deposit(&self.esplora).await?;
        self.broadcast_tx(&tx).await
    }

    pub async fn broadcast_peg_in_refund(
        &mut self,
        peg_in_graph_id: &String,
    ) -> Result<Txid, Error> {
        let graph = Self::find_peg_in_or_fail(&mut self.data, peg_in_graph_id)?;
        let tx = graph.refund(&self.esplora).await?;
        self.broadcast_tx(&tx).await
    }

    pub async fn broadcast_peg_in_confirm(
        &mut self,
        peg_in_graph_id: &String,
    ) -> Result<Txid, Error> {
        let graph = Self::find_peg_in_or_fail(&mut self.data, peg_in_graph_id)?;
        let tx = graph.confirm(&self.esplora).await?;
        self.broadcast_tx(&tx).await
    }

    pub async fn create_peg_out_graph(
        &mut self,
        peg_in_graph_id: &str,
        peg_out_confirm_input: Input,
        commitment_secrets: HashMap<CommitmentMessageId, WinternitzSecret>,
        lock_scripts_generator: LockScriptsGenerator,
    ) -> String {
        if self.operator_context.is_none() {
            panic!("Operator context must be initialized");
        }
        let operator_public_key = &self.operator_context.as_ref().unwrap().operator_public_key;

        let peg_in_graph = self
            .data
            .peg_in_graphs
            .iter_mut()
            .find(|peg_in_graph| peg_in_graph.id().eq(peg_in_graph_id))
            .unwrap_or_else(|| panic!("Invalid graph id"));

        let peg_out_graph_id = peg_out_generate_id(peg_in_graph, operator_public_key);
        let peg_out_graph = self
            .data
            .peg_out_graphs
            .iter()
            .find(|&peg_out_graph| peg_out_graph.id().eq(&peg_out_graph_id));
        if peg_out_graph.is_some() {
            panic!("Peg out graph already exists");
        }

        let peg_out_graph = PegOutGraph::new(
            self.operator_context.as_ref().unwrap(),
            peg_in_graph,
            peg_out_confirm_input,
            &commitment_secrets,
            lock_scripts_generator,
        );

        self.private_data.commitment_secrets = HashMap::from([(
            *operator_public_key,
            HashMap::from([(peg_out_graph_id.to_string(), commitment_secrets)]),
        )]);
        Self::save_local_private_file(&self.file_path, &serialize(&self.private_data));

        self.data.peg_out_graphs.push(peg_out_graph);
        peg_in_graph.peg_out_graphs.push(peg_out_graph_id.clone());

        peg_out_graph_id
    }

    pub async fn broadcast_peg_out(
        &mut self,
        peg_out_graph_id: &String,
        input: Input,
    ) -> Result<Txid, Error> {
        let graph = Self::find_peg_out_or_fail(&mut self.data, peg_out_graph_id)?;
        if self.operator_context.is_some() {
            let tx = graph
                .peg_out(
                    &self.esplora,
                    self.operator_context.as_ref().unwrap(),
                    input,
                )
                .await?;
            self.broadcast_tx(&tx).await
        } else {
            Err(Error::Client(ClientError::OperatorContextNotDefined))
        }
    }

    pub async fn broadcast_peg_out_confirm(
        &mut self,
        peg_out_graph_id: &String,
    ) -> Result<Txid, Error> {
        let graph = Self::find_peg_out_or_fail(&mut self.data, peg_out_graph_id)?;
        let tx = graph.peg_out_confirm(&self.esplora).await?;
        self.broadcast_tx(&tx).await
    }

    pub async fn broadcast_kick_off_1(&mut self, peg_out_graph_id: &String) -> Result<Txid, Error> {
        let graph = Self::find_peg_out_or_fail(&mut self.data, peg_out_graph_id)?;

        if self.operator_context.is_some() {
            let tx = graph
                .kick_off_1(
                    &self.esplora,
                    self.operator_context.as_ref().unwrap(),
                    &self.private_data.commitment_secrets
                        [&self.operator_context.as_ref().unwrap().operator_public_key]
                        [peg_out_graph_id][&CommitmentMessageId::PegOutTxIdSourceNetwork],
                    &self.private_data.commitment_secrets
                        [&self.operator_context.as_ref().unwrap().operator_public_key]
                        [peg_out_graph_id][&CommitmentMessageId::PegOutTxIdDestinationNetwork],
                )
                .await?;
            self.broadcast_tx(&tx).await
        } else {
            Err(Error::Client(ClientError::OperatorContextNotDefined))
        }
    }

    pub async fn broadcast_start_time(&mut self, peg_out_graph_id: &String) -> Result<Txid, Error> {
        let graph = Self::find_peg_out_or_fail(&mut self.data, peg_out_graph_id)?;

        if self.operator_context.is_some() {
            let tx = graph
                .start_time(
                    &self.esplora,
                    self.operator_context.as_ref().unwrap(),
                    &self.private_data.commitment_secrets
                        [&self.operator_context.as_ref().unwrap().operator_public_key]
                        [peg_out_graph_id][&CommitmentMessageId::StartTime],
                )
                .await?;
            self.broadcast_tx(&tx).await
        } else {
            Err(Error::Client(ClientError::OperatorContextNotDefined))
        }
    }

    pub async fn broadcast_start_time_timeout(
        &mut self,
        peg_out_graph_id: &String,
        output_script_pubkey: ScriptBuf,
    ) -> Result<Txid, Error> {
        let graph = Self::find_peg_out_or_fail(&mut self.data, peg_out_graph_id)?;
        let tx = graph
            .start_time_timeout(&self.esplora, output_script_pubkey)
            .await?;
        self.broadcast_tx(&tx).await
    }

    pub async fn broadcast_kick_off_2(&mut self, peg_out_graph_id: &String) -> Result<Txid, Error> {
        let graph = Self::find_peg_out_or_fail(&mut self.data, peg_out_graph_id)?;
        let tx = graph
            .kick_off_2(
                &self.esplora,
                self.operator_context.as_ref().unwrap(),
                &self.private_data.commitment_secrets
                    [&self.operator_context.as_ref().unwrap().operator_public_key]
                    [peg_out_graph_id][&CommitmentMessageId::Superblock],
                &self.private_data.commitment_secrets
                    [&self.operator_context.as_ref().unwrap().operator_public_key]
                    [peg_out_graph_id][&CommitmentMessageId::SuperblockHash],
            )
            .await?;
        self.broadcast_tx(&tx).await
    }

    pub async fn broadcast_kick_off_timeout(
        &mut self,
        peg_out_graph_id: &String,
        output_script_pubkey: ScriptBuf,
    ) -> Result<Txid, Error> {
        let graph = Self::find_peg_out_or_fail(&mut self.data, peg_out_graph_id)?;
        let tx = graph
            .kick_off_timeout(&self.esplora, output_script_pubkey)
            .await?;
        self.broadcast_tx(&tx).await
    }

    pub async fn broadcast_challenge(
        &mut self,
        peg_out_graph_id: &String,
        crowdfundng_inputs: &Vec<InputWithScript<'_>>,
        output_script_pubkey: ScriptBuf,
    ) -> Result<Txid, Error> {
        let graph = Self::find_peg_out_or_fail(&mut self.data, peg_out_graph_id)?;

        if self.depositor_context.is_some() {
            let tx = graph
                .challenge(
                    &self.esplora,
                    self.depositor_context.as_ref().unwrap(),
                    crowdfundng_inputs,
                    &self.depositor_context.as_ref().unwrap().depositor_keypair,
                    output_script_pubkey,
                )
                .await?;
            self.broadcast_tx(&tx).await
        } else if self.operator_context.is_some() {
            let tx = graph
                .challenge(
                    &self.esplora,
                    self.operator_context.as_ref().unwrap(),
                    crowdfundng_inputs,
                    &self.operator_context.as_ref().unwrap().operator_keypair,
                    output_script_pubkey,
                )
                .await?;
            self.broadcast_tx(&tx).await
        } else if self.verifier_context.is_some() {
            let tx = graph
                .challenge(
                    &self.esplora,
                    self.verifier_context.as_ref().unwrap(),
                    crowdfundng_inputs,
                    &self.verifier_context.as_ref().unwrap().verifier_keypair,
                    output_script_pubkey,
                )
                .await?;
            self.broadcast_tx(&tx).await
        } else if self.withdrawer_context.is_some() {
            let tx = graph
                .challenge(
                    &self.esplora,
                    self.withdrawer_context.as_ref().unwrap(),
                    crowdfundng_inputs,
                    &self.withdrawer_context.as_ref().unwrap().withdrawer_keypair,
                    output_script_pubkey,
                )
                .await?;
            self.broadcast_tx(&tx).await
        } else {
            Err(Error::Client(ClientError::NoUserContextDefined))
        }
    }

    pub async fn broadcast_assert_initial(
        &mut self,
        peg_out_graph_id: &String,
    ) -> Result<Txid, Error> {
        let graph = Self::find_peg_out_or_fail(&mut self.data, peg_out_graph_id)?;
        let tx = graph.assert_initial(&self.esplora).await?;
        self.broadcast_tx(&tx).await
    }

    pub async fn broadcast_assert_commit_1(
        &mut self,
        peg_out_graph_id: &String,
    ) -> Result<Txid, Error> {
        let graph = Self::find_peg_out_or_fail(&mut self.data, peg_out_graph_id)?;
        let tx = graph
            .assert_commit_1(
                &self.esplora,
                &self.private_data.commitment_secrets
                    [&self.verifier_context.as_ref().unwrap().verifier_public_key]
                    [peg_out_graph_id],
            )
            .await?;
        self.broadcast_tx(&tx).await
    }

    pub async fn broadcast_assert_commit_2(
        &mut self,
        peg_out_graph_id: &String,
    ) -> Result<Txid, Error> {
        let graph = Self::find_peg_out_or_fail(&mut self.data, peg_out_graph_id)?;
        let tx = graph
            .assert_commit_2(
                &self.esplora,
                &self.private_data.commitment_secrets
                    [&self.verifier_context.as_ref().unwrap().verifier_public_key]
                    [peg_out_graph_id],
            )
            .await?;
        self.broadcast_tx(&tx).await
    }

    pub async fn broadcast_assert_final(
        &mut self,
        peg_out_graph_id: &String,
    ) -> Result<Txid, Error> {
        let graph = Self::find_peg_out_or_fail(&mut self.data, peg_out_graph_id)?;
        let tx = graph.assert_final(&self.esplora).await?;
        self.broadcast_tx(&tx).await
    }

    pub async fn broadcast_disprove(
        &mut self,
        peg_out_graph_id: &String,
        output_script_pubkey: ScriptBuf,
    ) -> Result<Txid, Error> {
        let graph = Self::find_peg_out_or_fail(&mut self.data, peg_out_graph_id)?;
        let tx = graph
            .disprove(
                &self.esplora,
                output_script_pubkey,
                self.zkproof_verifying_key
                    .as_ref()
                    .ok_or(Error::Client(ClientError::ZkProofVerifyingKeyNotDefined))?,
            )
            .await?;
        self.broadcast_tx(&tx).await
    }

    pub async fn broadcast_disprove_chain(
        &mut self,
        peg_out_graph_id: &String,
        output_script_pubkey: ScriptBuf,
    ) -> Result<Txid, Error> {
        let graph = Self::find_peg_out_or_fail(&mut self.data, peg_out_graph_id)?;
        let tx = graph
            .disprove_chain(&self.esplora, output_script_pubkey)
            .await?;
        self.broadcast_tx(&tx).await
    }

    pub async fn broadcast_take_1(&mut self, peg_out_graph_id: &String) -> Result<Txid, Error> {
        let graph = Self::find_peg_out_or_fail(&mut self.data, peg_out_graph_id)?;
        let tx = graph.take_1(&self.esplora).await?;
        self.broadcast_tx(&tx).await
    }

    pub async fn broadcast_take_2(&mut self, peg_out_graph_id: &String) -> Result<Txid, Error> {
        let graph = Self::find_peg_out_or_fail(&mut self.data, peg_out_graph_id)?;
        let tx = graph
            .take_2(&self.esplora, self.operator_context.as_ref().unwrap())
            .await?;
        self.broadcast_tx(&tx).await
    }

    pub async fn get_initial_utxo(&self, address: Address, amount: Amount) -> Option<Utxo> {
        let utxos = self.esplora.get_address_utxo(address).await.unwrap();

        let possible_utxos = utxos
            .into_iter()
            .filter(|utxo| utxo.value == amount)
            .collect::<Vec<_>>();
        if !possible_utxos.is_empty() {
            Some(possible_utxos[0].clone())
        } else {
            None
        }
    }

    pub async fn get_initial_utxos(&self, address: Address, amount: Amount) -> Option<Vec<Utxo>> {
        let utxos: Vec<Utxo> = self.esplora.get_address_utxo(address).await.unwrap();
        let possible_utxos = utxos
            .into_iter()
            .filter(|utxo| utxo.value == amount)
            .collect::<Vec<_>>();
        if !possible_utxos.is_empty() {
            Some(possible_utxos)
        } else {
            None
        }
    }

    pub fn get_depositor_address(&self) -> Address {
        if let Some(ref context) = self.depositor_context {
            generate_pay_to_pubkey_script_address(context.network, &context.depositor_public_key)
        } else {
            panic!("No depositor key set");
        }
    }

    pub async fn get_depositor_utxos(&self) -> Vec<Utxo> {
        self.esplora
            .get_address_utxo(self.get_depositor_address())
            .await
            .unwrap()
    }

    pub fn push_verifier_nonces(&mut self, graph_id: &GraphId) {
        if self.verifier_context.is_none() {
            panic!("Can only be called by a verifier!");
        }

        let graph = self.data.graph_mut(graph_id);
        let graph_id = graph.id().clone();

        let secret_nonces = graph.push_verifier_nonces(self.verifier_context.as_ref().unwrap());
        self.merge_secret_nonces(&graph_id, secret_nonces);

        // TODO: Save secret nonces for all txs in the graph to the local file system. Later, when pre-signing the tx,
        // we'll need to retrieve these nonces for this graph ID.

        let json = serialize(&self.private_data);
        Self::save_local_private_file(&self.file_path, &json);
    }

    fn get_peg_in_graph(&self, peg_in_graph_id: &String) -> Result<&PegInGraph, Error> {
        self.data
            .peg_in_graphs
            .iter()
            .find(|peg_in_graph| peg_in_graph.id().eq(peg_in_graph_id))
            .ok_or(Error::Client(ClientError::PegInGraphNotFound(
                peg_in_graph_id.clone(),
            )))
    }

    // TODO: consider refactor client as static, and use it in graph struct directly
    //       so we can have this method instead of find_peg_in_or_fail
    // fn get_peg_in_graph_mut(&mut self, peg_in_graph_id: &String) -> Result<&mut PegInGraph, Error> {
    //     self.data_mut_ref()
    //         .peg_in_graphs
    //         .iter_mut()
    //         .find(|peg_in_graph| peg_in_graph.id().eq(peg_in_graph_id))
    //         .ok_or(Error::Client(ClientError::PegInGraphNotFound(
    //             peg_in_graph_id.clone(),
    //         )))
    // }

    fn find_peg_in_or_fail<'a>(
        data: &'a mut BitVMClientPublicData,
        peg_in_graph_id: &'a String,
    ) -> Result<&'a mut PegInGraph, Error> {
        if let Some(graph) = data
            .peg_in_graphs
            .iter_mut()
            .find(|peg_in_graph| peg_in_graph.id().eq(peg_in_graph_id))
        {
            Ok(graph)
        } else {
            Err(Error::Client(ClientError::PegInGraphNotFound(
                peg_in_graph_id.clone(),
            )))
        }
    }

    fn find_peg_out_or_fail<'a>(
        data: &'a mut BitVMClientPublicData,
        peg_out_graph_id: &'a String,
    ) -> Result<&'a mut PegOutGraph, Error> {
        if let Some(graph) = data
            .peg_out_graphs
            .iter_mut()
            .find(|peg_out_graph| peg_out_graph.id().eq(peg_out_graph_id))
        {
            Ok(graph)
        } else {
            Err(Error::Client(ClientError::PegOutGraphNotFound(
                peg_out_graph_id.clone(),
            )))
        }
    }

    async fn broadcast_tx(&self, tx: &Transaction) -> Result<Txid, Error> {
        let transaction_id = tx.compute_txid();
        let status_message = broadcast_and_verify(&self.esplora, tx).await?;
        // TODO: expose this or have it print out here?
        print!("{} ({:?})", status_message, transaction_id);
        Ok(tx.compute_txid())
    }

    fn merge_secret_nonces(
        &mut self,
        graph_id: &str,
        secret_nonces: HashMap<Txid, HashMap<usize, SecNonce>>,
    ) {
        self.private_data
            .secret_nonces
            .entry(self.verifier_context.as_ref().unwrap().verifier_public_key)
            .or_default();

        if !self.private_data.secret_nonces
            [&self.verifier_context.as_ref().unwrap().verifier_public_key]
            .contains_key(graph_id)
        {
            self.private_data
                .secret_nonces
                .get_mut(&self.verifier_context.as_ref().unwrap().verifier_public_key)
                .unwrap()
                .insert(graph_id.to_string(), HashMap::new());
        }

        self.private_data
            .secret_nonces
            .get_mut(&self.verifier_context.as_ref().unwrap().verifier_public_key)
            .unwrap()
            .get_mut(graph_id)
            .unwrap()
            .extend(secret_nonces);
    }

    pub fn generate_pegin_confirm_taproot_address(
        &self,
        source_network: Network,
        recipient_address: &str,
        depositor_taproot_key: &XOnlyPublicKey,
    ) -> Address {
        let connector_z = ConnectorZ::new(
            source_network,
            recipient_address,
            depositor_taproot_key,
            &self
                .operator_context
                .as_ref()
                .unwrap()
                .n_of_n_taproot_public_key,
        );
        connector_z.generate_taproot_address()
    }

    pub fn generate_presign_pegin_confirm_tx(
        &self,
        source_network: Network,
        recipient_address: &str,
        amount: Amount,
        depositor_taproot_key: &XOnlyPublicKey,
        outpoint: OutPoint,
    ) -> String {
        let connector_z = ConnectorZ::new(
            source_network,
            recipient_address,
            depositor_taproot_key,
            &self
                .operator_context
                .as_ref()
                .unwrap()
                .n_of_n_taproot_public_key,
        );
        let connector_0 = Connector0::new(
            source_network,
            &self
                .operator_context
                .as_ref()
                .unwrap()
                .n_of_n_taproot_public_key,
        );
        let mut peg_in_confirm_tx = PegInConfirmTransaction::new_for_validation(
            &connector_0,
            &connector_z,
            Input { outpoint, amount },
            self.operator_context
                .as_ref()
                .unwrap()
                .n_of_n_public_keys
                .clone(),
        );
        let secret_nonces_0 =
            peg_in_confirm_tx.push_nonces(self.verifier_context.as_ref().unwrap());

        peg_in_confirm_tx.pre_sign(
            self.verifier_context.as_ref().unwrap(),
            &connector_z,
            &secret_nonces_0,
        );
        serialize_hex(&(peg_in_confirm_tx.tx_mut()))
    }

    pub fn generate_presign_pegin_deposit_tx(
        &self,
        source_network: Network,
        amount: Amount,
        recipient_address: &str,
        depositor_public_key: &PublicKey,
        outpoint: OutPoint,
    ) -> String {
        let depositor_taproot_key = XOnlyPublicKey::from(*depositor_public_key);
        let connector_z = ConnectorZ::new(
            source_network,
            recipient_address,
            &depositor_taproot_key,
            &self
                .operator_context
                .as_ref()
                .unwrap()
                .n_of_n_taproot_public_key,
        );
        let mut peg_in_deposit_tx = PegInDepositTransaction::new_for_validation(
            source_network,
            depositor_public_key,
            &connector_z,
            Input { outpoint, amount },
        );
        serialize_hex(&(peg_in_deposit_tx.tx_mut()))
    }

    pub fn push_verifier_signature(&mut self, graph_id: &GraphId) {
        let verifier = self
            .verifier_context
            .as_ref()
            .expect("Can only be called by a verifier!");

        let graph = self.data.graph_mut(graph_id);
        let graph_id = graph.id().clone();

        graph.verifier_sign(
            verifier,
            &self.private_data.secret_nonces
                [&self.verifier_context.as_ref().unwrap().verifier_public_key][&graph_id],
        );
    }

    fn get_private_data_from_file(file_path: &String) -> BitVMClientPrivateData {
        match Self::read_local_private_file(file_path) {
            Some(data) => try_deserialize::<BitVMClientPrivateData>(&data)
                .expect("Could not deserialize private data"),
            None => {
                println!("New private data will be generated.");
                BitVMClientPrivateData {
                    secret_nonces: HashMap::new(),
                    commitment_secrets: HashMap::new(),
                }
            }
        }
    }

    fn save_local_public_file(file_path: &String, key: &String, json: &String) {
        Self::create_directories_if_non_existent(file_path);
        println!("Saving public data in local file: {}...", key);
        fs::write(format!("{file_path}/public/{key}"), json).expect("Unable to write a file");
    }

    fn save_local_private_file(file_path: &String, json: &String) {
        Self::create_directories_if_non_existent(file_path);
        println!("Saving private data in local file...");
        fs::write(
            format!("{file_path}/private/{PRIVATE_DATA_FILE_NAME}"),
            json,
        )
        .expect("Unable to write a file");
    }

    fn read_local_private_file(file_path: &String) -> Option<String> {
        println!("Reading private data from local file...");
        match fs::read_to_string(format!("{file_path}/private/{PRIVATE_DATA_FILE_NAME}")) {
            Ok(content) => Some(content),
            Err(e) => {
                eprintln!("Could not read file {file_path} due to error: {e}");
                None
            }
        }
    }

    fn create_directories_if_non_existent(file_path: &String) {
        let path_exists = Path::new(file_path).exists();
        if !path_exists {
            fs::create_dir_all(file_path).expect("Failed to create directories");
        }

        let public_path_exists = Path::new(&format! {"{file_path}/public"}).exists();
        let private_path_exists = Path::new(&format! {"{file_path}/private"}).exists();
        if !public_path_exists {
            fs::create_dir(format! {"{file_path}/public"})
                .expect("Failed to create 'public' directory");
        }
        if !private_path_exists {
            fs::create_dir(format! {"{file_path}/private"})
                .expect("Failed to create 'private' directory");
        }
    }

    // pub async fn execute_possible_txs(
    //     &mut self,
    //     context: &dyn BaseContext,
    //     graph: &mut CompiledBitVMGraph,
    // ) {
    //     // Iterate through our UTXO set and execute an executable TX
    //     // TODO: May have to respect an order here.
    //     let mut remove_utxo = None;
    //     for (outpoint, _) in self.utxo_set.iter() {
    //         match graph.get(outpoint) {
    //             Some(subsequent_txs) => {
    //                 for bridge_transaction in subsequent_txs {
    //                     // TODO: Check whether the transaction is executable
    //                     let tx = bridge_transaction.finalize();
    //                     match self.esplora.broadcast(&tx).await {
    //                         Ok(_) => {
    //                             println!(
    //                                 "Succesfully broadcast next transaction with id: {}",
    //                                 tx.compute_txid()
    //                             );
    //                             remove_utxo = Some(*outpoint);
    //                             break;
    //                         }
    //                         Err(err) => panic!("Tx Broadcast Error: {}", err),
    //                     }
    //                 }
    //             }
    //             None => continue,
    //         }
    //     }

    //     if let Some(remove_utxo) = remove_utxo {
    //         self.utxo_set.remove(&remove_utxo);
    //         graph.remove(&remove_utxo);
    //     }
    // }

    // pub async fn listen(
    //     &mut self,
    //     context: &dyn BaseContext,
    //     initial_outpoint: OutPoint,
    //     graph: &mut CompiledBitVMGraph,
    // ) {
    //     let builder = Builder::new(ESPLORA_URL);
    //     let esplora = builder.build_async().unwrap();
    //     let mut latest_hash =
    //         BlockHash::from_str("000000000019d6689c085ae165831e934ff763ae46a2a6c172b3f1b60a8ce26f")
    //             .unwrap();
    //     self.utxo_set.insert(initial_outpoint, Height::ZERO);

    //     while !graph.is_empty() {
    //         if let Ok(block_hash) = esplora.get_tip_hash().await {
    //             if block_hash == latest_hash {
    //                 sleep(Duration::from_secs(10));
    //                 continue;
    //             }
    //             latest_hash = block_hash;
    //             // TODO: This assumes that the tip did not increase. There should be a
    //             // better API endpoint like /block-height/{block_hash}
    //             let block_height = esplora.get_height().await.unwrap();
    //             let block = esplora
    //                 .get_block_by_hash(&block_hash)
    //                 .await
    //                 .unwrap()
    //                 .unwrap();

    //             // Handle new block received logic
    //             println!("Received block {}", block_hash);

    //             for tx in block.txdata {
    //                 for (vout, _) in tx.output.iter().enumerate() {
    //                     let outpoint = OutPoint {
    //                         txid: tx.compute_txid(),
    //                         vout: vout as u32,
    //                     };
    //                     if graph.contains_key(&outpoint) {
    //                         // Update our UTXO set
    //                         self.utxo_set
    //                             .insert(outpoint, Height::from_consensus(block_height).unwrap());
    //                     }
    //                 }
    //             }
    //             self.execute_possible_txs(context, graph).await;
    //         }
    //     }
    // }
}

impl ClientCliQuery for BitVMClient {
    async fn get_unused_peg_in_graphs(&self) -> Vec<Value> {
        join_all(self.data.peg_in_graphs.iter().filter_map(|peg_in| {
            Some(async move {
                match peg_in.depositor_status(&self.esplora).await {
                    PegInDepositorStatus::PegInConfirmComplete => match self.data.peg_out_graphs.iter().find(|peg_out| peg_out.peg_in_graph_id == *peg_in.id()) {
                        Some(peg_out) => match peg_out.operator_status(&self.esplora).await {
                            PegOutOperatorStatus::PegOutWait => Some(json!({
                                "graph_id": peg_in.id(),
                                "amount": peg_in.peg_in_confirm_transaction.prev_outs()[0].value.to_sat(),
                                "source_outpoint": {
                                    "txid": peg_in.peg_in_confirm_transaction.tx().compute_txid(),
                                    "vout": 0
                                },
                            })),
                            _ => None,
                        },
                        None => None,
                    },
                    _ => None,
                }
            })
        }))
        .await
        .iter()
        .filter_map(|v| {
            v.clone()
        })
        .collect()
    }

    async fn get_depositor_status(&self, depositor_public_key: &PublicKey) -> Vec<Value> {
        join_all(
            self.data
                .peg_in_graphs
                .iter()
                .filter(|&graph| graph.depositor_public_key.eq(depositor_public_key))
                .map(|graph| async {
                    let tx_ids = vec![
                        graph.peg_in_deposit_transaction.tx().compute_txid(),
                        graph.peg_in_confirm_transaction.tx().compute_txid(),
                        graph.peg_in_refund_transaction.tx().compute_txid(),
                    ];
                    let tx_statuses_results = get_tx_statuses(&self.esplora, &tx_ids).await;
                    let blockchain_height = self.esplora.get_height().await;
                    let status = graph.interpret_depositor_status(
                        &tx_statuses_results[0],
                        &tx_statuses_results[1],
                        &tx_statuses_results[2],
                        blockchain_height,
                    );

                    let tx_statuses = tx_statuses_results
                        .iter()
                        .map(|tx_status| {
                            tx_status.as_ref().unwrap_or(&TxStatus {
                                confirmed: false,
                                block_height: None,
                                block_hash: None,
                                block_time: None,
                            })
                        })
                        .collect::<Vec<_>>();
                    let tx_json_values = tx_statuses
                        .iter()
                        .enumerate()
                        .map(|(i, tx_status)| {
                            json!({
                            "type": match i {
                                0 => "peg_in_deposit",
                                1 => "peg_in_confirm",
                                2 => "peg_in_refund",
                                _ => unreachable!(),
                            },
                            "txid": tx_ids[i],
                            "status": {
                                "confirmed": tx_status.confirmed,
                                "block_height": tx_status.block_height.unwrap_or(0),
                                "block_hash": tx_status.block_hash.or(None),
                                "block_time": tx_status.block_time.unwrap_or(0),
                            }})
                        })
                        .collect::<Vec<_>>();

                    json!({
                        "type": "peg_in",
                        "graph_id": graph.id(),
                        "status": status.to_string(),
                        "amount": graph.peg_in_deposit_transaction.prev_outs()[0].value.to_sat(),
                        "destination_address": graph.depositor_evm_address,
                        "txs" : tx_json_values,
                    })
                }),
        )
        .await
    }

    async fn get_withdrawer_status(&self, withdrawer_chain_address: &str) -> Vec<Value> {
        join_all(
            self.data
                .peg_out_graphs
                .iter()
                .filter(|&graph| {
                    if graph.peg_out_chain_event.is_some() {
                        return graph
                            .peg_out_chain_event
                            .as_ref()
                            .unwrap()
                            .withdrawer_chain_address
                            .eq(withdrawer_chain_address);
                    }
                    false
                })
                .map(|graph| async {
                    let (tx_json_value, tx_status_result) = match &graph.peg_out_transaction {
                        Some(tx) => {
                            let txid = tx.tx().compute_txid();
                            let tx_status_result = self.esplora.get_tx_status(&txid).await;
                            let tx_status = tx_status_result.as_ref().unwrap_or(&TxStatus {
                                confirmed: false,
                                block_height: None,
                                block_hash: None,
                                block_time: None,
                            });
                            let tx_json_value = json!({
                                "type": "peg_out",
                                "txid": txid,
                                "status": {
                                    "confirmed": tx_status.confirmed,
                                    "block_height": tx_status.block_height.unwrap_or(0),
                                    "block_hash": tx_status.block_hash.or(None),
                                    "block_time": tx_status.block_time.unwrap_or(0),
                                }
                            });

                            (Some(tx_json_value), Some(tx_status_result))
                        }
                        None => (Some(json!([])), None),
                    };
                    let (peg_out_amount, destination_address) = match &graph.peg_out_chain_event {
                        Some(peg_out_chain_event) => (
                            peg_out_chain_event.amount.to_sat(),
                            peg_out_chain_event.withdrawer_destination_address.clone(),
                        ),
                        None => (0, "".to_string()),
                    };

                    let status = graph.interpret_withdrawer_status(tx_status_result.as_ref());
                    json!({
                        "type": "peg_out",
                        "graph_id": graph.id(),
                        "status": status.to_string(),
                        "amount": peg_out_amount,
                        "destination_address": destination_address,
                        "txs": tx_json_value,
                    })
                }),
        )
        .await
    }

    async fn get_depositor_transactions(
        &self,
        depositor_public_key: &PublicKey,
        depositor_taproot_public_key: &XOnlyPublicKey,
        deposit_input: Input,
        depositor_evm_address: &str,
    ) -> Result<Value, String> {
        // depositor context should contain pub key of n_of_n
        if self.depositor_context.is_none() {
            return Err("Depositor context must be initialized".into());
        }

        let n_of_n_public_key = &self.depositor_context.as_ref().unwrap().n_of_n_public_key;
        let n_of_n_taproot_public_key = &self
            .depositor_context
            .as_ref()
            .unwrap()
            .n_of_n_taproot_public_key;
        let n_of_n_public_keys = &self.depositor_context.as_ref().unwrap().n_of_n_public_keys;
        let peg_in_graph = PegInGraph::new_for_query(
            self.depositor_context.as_ref().unwrap().network,
            depositor_public_key,
            depositor_taproot_public_key,
            n_of_n_public_key,
            n_of_n_public_keys,
            n_of_n_taproot_public_key,
            depositor_evm_address,
            deposit_input,
        );

        Ok(json!({
            "deposit": serialize_hex(peg_in_graph.peg_in_deposit_transaction.tx()),
            "confirm": serialize_hex(peg_in_graph.peg_in_confirm_transaction.tx()),
            "refund": serialize_hex(peg_in_graph.peg_in_refund_transaction.tx()),
        }))
    }

    async fn create_peg_in_graph_with_depositor_signatures(
        &mut self,
        depositor_public_key: &PublicKey,
        depositor_taproot_public_key: &XOnlyPublicKey,
        deposit_input: Input,
        depositor_evm_address: &str,
        signatures: &DepositorSignatures,
    ) -> Result<Value, String> {
        // depositor context should contain pub key of n_of_n
        if self.depositor_context.is_none() {
            return Err("Depositor context must be initialized".into());
        }

        let n_of_n_public_key = &self.depositor_context.as_ref().unwrap().n_of_n_public_key;
        let n_of_n_public_keys = &self.depositor_context.as_ref().unwrap().n_of_n_public_keys;
        let n_of_n_taproot_public_key = &self
            .depositor_context
            .as_ref()
            .unwrap()
            .n_of_n_taproot_public_key;
        let peg_in_graph = PegInGraph::new_with_depositor_signatures(
            self.depositor_context.as_ref().unwrap().network,
            depositor_public_key,
            depositor_taproot_public_key,
            n_of_n_public_key,
            n_of_n_public_keys,
            n_of_n_taproot_public_key,
            depositor_evm_address,
            deposit_input,
            signatures,
        );

        let peg_in_graph_id = peg_in_generate_id(&peg_in_graph.peg_in_deposit_transaction);

        let graph = self
            .data
            .peg_in_graphs
            .iter()
            .find(|&peg_out_graph| peg_out_graph.id().eq(&peg_in_graph_id));
        if graph.is_some() {
            return Err("Peg in graph already exists".into());
        }

        self.data.peg_in_graphs.push(peg_in_graph.clone());

        match peg_in_graph.broadcast_deposit(&self.esplora).await {
            Ok(_) => Ok(json!({"graph_id": peg_in_graph_id})),
            Err(e) => Err(e),
        }
    }

    async fn retry_broadcast_peg_in_deposit(&self, peg_in_graph_id: &str) -> Result<Value, String> {
        let Some(peg_in_graph) = self
            .data
            .peg_in_graphs
            .iter()
            .find(|&peg_in_graph| peg_in_graph.id().eq(peg_in_graph_id))
        else {
            return Err("Peg in graph not found".into());
        };

        match peg_in_graph.broadcast_deposit(&self.esplora).await {
            Ok(_) => Ok(json!({"graph_id": peg_in_graph_id})),
            Err(e) => Err(e),
        }
    }
}<|MERGE_RESOLUTION|>--- conflicted
+++ resolved
@@ -14,11 +14,8 @@
 };
 
 use crate::bridge::{
-<<<<<<< HEAD
     commitments::CommitmentMessageId,
-=======
     common::ZkProofVerifyingKey,
->>>>>>> 7025cfa5
     connectors::{
         base::TaprootConnector,
         connector_0::Connector0,
