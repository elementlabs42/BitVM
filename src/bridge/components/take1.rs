use crate::treepp::*;
use bitcoin::{
    absolute,
    key::Keypair,
    secp256k1::Message,
    sighash::{Prevouts, SighashCache},
    taproot::LeafVersion,
    Amount, Sequence, TapLeafHash, TapSighashType, Transaction, TxIn, TxOut, Witness,
    XOnlyPublicKey,
};

use super::super::context::BridgeContext;
use super::super::graph::{FEE_AMOUNT, N_OF_N_SECRET, OPERATOR_SECRET};

use super::bridge::*;
use super::helper::*;

pub struct Take1Transaction {
    tx: Transaction,
    prev_outs: Vec<TxOut>,
    prev_scripts: Vec<Script>,
}

impl Take1Transaction {
    pub fn new(
        context: &BridgeContext,
        input0: Input,
        input1: Input,
        input2: Input,
        input3: Input,
    ) -> Self {
        let operator_pubkey = context
            .operator_pubkey
            .expect("operator_pubkey is required in context");
        let n_of_n_pubkey = context
            .n_of_n_pubkey
            .expect("n_of_n_pubkey is required in context");
        let num_blocks_timelock_connector_b = NUM_BLOCKS_PER_WEEK * 4;

        let _input0 = TxIn {
            previous_output: input0.outpoint,
            script_sig: Script::new(),
            sequence: Sequence::MAX,
            witness: Witness::default(),
        };

        let _input1 = TxIn {
            previous_output: input1.outpoint,
            script_sig: Script::new(),
            sequence: Sequence::MAX,
            witness: Witness::default(),
        };

        let _input2 = TxIn {
            previous_output: input2.outpoint,
            script_sig: Script::new(),
            sequence: Sequence::MAX,
            witness: Witness::default(),
        };

        let _input3 = TxIn {
            previous_output: input3.outpoint,
            script_sig: Script::new(),
            sequence: Sequence::MAX,
            witness: Witness::default(),
        };

        let total_input_amount =
            input0.amount + input1.amount + input2.amount + input3.amount - Amount::from_sat(FEE_AMOUNT);

        let _output0 = TxOut {
            value: total_input_amount,
            script_pubkey: generate_pay_to_pubkey_script_address(&operator_pubkey).script_pubkey(),
        };

        Take1Transaction {
            tx: Transaction {
                version: bitcoin::transaction::Version(2),
                lock_time: absolute::LockTime::ZERO,
                input: vec![_input0, _input1, _input2, _input3],
                output: vec![_output0],
            },
            prev_outs: vec![
                TxOut {
                    value: input0.amount,
                    script_pubkey: generate_pay_to_pubkey_script_address(&n_of_n_pubkey)
                        .script_pubkey(),
                },
                TxOut {
                    value: input1.amount,
                    script_pubkey: generate_timelock_script_address(&n_of_n_pubkey, 2)
                        .script_pubkey(),
                },
                TxOut {
                    value: input2.amount,
                    script_pubkey: super::connector_a::generate_address(
                        &operator_pubkey,
                        &n_of_n_pubkey,
                    )
                    .script_pubkey(),
                },
                TxOut {
<<<<<<< HEAD
                    value: input3.1,
                    script_pubkey: super::connector_b::generate_address(&n_of_n_pubkey, num_blocks_timelock_connector_b)
=======
                    value: input3.amount,
                    script_pubkey: super::connector_b::generate_address(&n_of_n_pubkey)
>>>>>>> 84f3b8fa
                        .script_pubkey(),
                },
            ],
            prev_scripts: vec![
                generate_pay_to_pubkey_script(&n_of_n_pubkey),
                generate_timelock_script(&n_of_n_pubkey, 2),
                super::connector_a::generate_leaf0(&operator_pubkey),
                super::connector_b::generate_leaf0(&n_of_n_pubkey),
            ],
        }
    }

    fn pre_sign_input0(&mut self, context: &BridgeContext, n_of_n_key: &Keypair) {
        let input_index = 0;

        let sighash_type = bitcoin::EcdsaSighashType::All;
        let mut sighash_cache = SighashCache::new(&self.tx);
        let sighash = sighash_cache
            .p2wsh_signature_hash(
                input_index,
                &self.prev_scripts[input_index],
                self.prev_outs[input_index].value,
                sighash_type,
            )
            .expect("Failed to construct sighash");

        let signature = context
            .secp
            .sign_ecdsa(&Message::from(sighash), &n_of_n_key.secret_key());
        self.tx.input[input_index]
            .witness
            .push_ecdsa_signature(&bitcoin::ecdsa::Signature {
                signature,
                sighash_type,
            });

        self.tx.input[input_index]
            .witness
            .push(&self.prev_scripts[input_index]); // TODO to_bytes() may be needed
    }

    fn pre_sign_input1(&mut self, context: &BridgeContext, n_of_n_key: &Keypair) {
        let input_index = 1;

        let sighash_type = bitcoin::EcdsaSighashType::All;
        let mut sighash_cache = SighashCache::new(&self.tx);
        let sighash = sighash_cache
            .p2wsh_signature_hash(
                input_index,
                &self.prev_scripts[input_index],
                self.prev_outs[input_index].value,
                sighash_type,
            )
            .expect("Failed to construct sighash");

        let signature = context
            .secp
            .sign_ecdsa(&Message::from(sighash), &n_of_n_key.secret_key());
        self.tx.input[input_index]
            .witness
            .push_ecdsa_signature(&bitcoin::ecdsa::Signature {
                signature,
                sighash_type,
            });

        self.tx.input[input_index]
            .witness
            .push(&self.prev_scripts[input_index]); // TODO to_bytes() may be needed
    }

    fn pre_sign_input2(
        &mut self,
        context: &BridgeContext,
        operator_key: &Keypair,
        operator_pubkey: &XOnlyPublicKey,
        n_of_n_pubkey: &XOnlyPublicKey,
    ) {
        let input_index = 2;
        let leaf_index = 0;

        let prevouts = Prevouts::All(&self.prev_outs);
        let prevout_leaf = (
            self.prev_scripts[input_index].clone(),
            LeafVersion::TapScript,
        );

        let sighash_type = TapSighashType::All;
        let leaf_hash =
            TapLeafHash::from_script(prevout_leaf.0.clone().as_script(), prevout_leaf.1);
        let mut sighash_cache = SighashCache::new(&self.tx);
        let sighash = sighash_cache
            .taproot_script_spend_signature_hash(leaf_index, &prevouts, leaf_hash, sighash_type)
            .expect("Failed to construct sighash");

        let signature = context
            .secp
            .sign_schnorr_no_aux_rand(&Message::from(sighash), operator_key);
        self.tx.input[input_index].witness.push(
            bitcoin::taproot::Signature {
                signature,
                sighash_type,
            }
            .to_vec(),
        );

        let spend_info = super::connector_a::generate_spend_info(operator_pubkey, n_of_n_pubkey);
        let control_block = spend_info
            .control_block(&prevout_leaf)
            .expect("Unable to create Control block");
        self.tx.input[input_index]
            .witness
            .push(prevout_leaf.0.to_bytes()); // TODO to_bytes() may NOT be needed
        self.tx.input[input_index]
            .witness
            .push(control_block.serialize());
    }

    fn pre_sign_input3(
        &mut self,
        context: &BridgeContext,
        n_of_n_key: &Keypair,
        n_of_n_pubkey: &XOnlyPublicKey,
        num_blocks_timelock_connector_b: u32,
    ) {
        let input_index = 3;
        let leaf_index = 0;

        let prevouts = Prevouts::All(&self.prev_outs);
        let prevout_leaf = (
            self.prev_scripts[input_index].clone(),
            LeafVersion::TapScript,
        );

        let sighash_type = TapSighashType::All;
        let leaf_hash =
            TapLeafHash::from_script(prevout_leaf.0.clone().as_script(), prevout_leaf.1);
        let mut sighash_cache = SighashCache::new(&self.tx);
        let sighash = sighash_cache
            .taproot_script_spend_signature_hash(leaf_index, &prevouts, leaf_hash, sighash_type)
            .expect("Failed to construct sighash");

        let signature = context
            .secp
            .sign_schnorr_no_aux_rand(&Message::from(sighash), n_of_n_key); // This is where all n of n verifiers will sign
        self.tx.input[input_index].witness.push(
            bitcoin::taproot::Signature {
                signature,
                sighash_type,
            }
            .to_vec(),
        );

        let spend_info = super::connector_b::generate_spend_info(n_of_n_pubkey, num_blocks_timelock_connector_b);
        let control_block = spend_info
            .control_block(&prevout_leaf)
            .expect("Unable to create Control block");
        self.tx.input[input_index]
            .witness
            .push(prevout_leaf.0.to_bytes());
        self.tx.input[input_index]
            .witness
            .push(control_block.serialize());
    }
}

impl BridgeTransaction for Take1Transaction {
    fn pre_sign(&mut self, context: &BridgeContext) {
        let n_of_n_key = Keypair::from_seckey_str(&context.secp, N_OF_N_SECRET).unwrap();
        let n_of_n_pubkey = context
            .n_of_n_pubkey
            .expect("n_of_n_pubkey required in context");

        let operator_key = Keypair::from_seckey_str(&context.secp, OPERATOR_SECRET).unwrap();
        let operator_pubkey = context
            .operator_pubkey
            .expect("operator_pubkey is required in context");

        let num_blocks_timelock_connector_b = NUM_BLOCKS_PER_WEEK * 4;

        self.pre_sign_input0(context, &n_of_n_key);
        self.pre_sign_input1(context, &n_of_n_key);
        self.pre_sign_input2(context, &operator_key, &operator_pubkey, &n_of_n_pubkey);
        self.pre_sign_input3(context, &n_of_n_key, &n_of_n_pubkey, num_blocks_timelock_connector_b);
    }

    fn finalize(&self, context: &BridgeContext) -> Transaction {
        self.tx.clone()
    }
}<|MERGE_RESOLUTION|>--- conflicted
+++ resolved
@@ -100,13 +100,8 @@
                     .script_pubkey(),
                 },
                 TxOut {
-<<<<<<< HEAD
-                    value: input3.1,
+                    value: input3.amount,
                     script_pubkey: super::connector_b::generate_address(&n_of_n_pubkey, num_blocks_timelock_connector_b)
-=======
-                    value: input3.amount,
-                    script_pubkey: super::connector_b::generate_address(&n_of_n_pubkey)
->>>>>>> 84f3b8fa
                         .script_pubkey(),
                 },
             ],
