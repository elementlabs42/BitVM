--- conflicted
+++ resolved
@@ -29,15 +29,6 @@
         input2: Input,
         input3: Input,
     ) -> Self {
-<<<<<<< HEAD
-        let operator_pubkey = context
-            .operator_pubkey
-            .expect("operator_pubkey is required in context");
-        let n_of_n_pubkey = context
-            .n_of_n_pubkey
-            .expect("n_of_n_pubkey is required in context");
-        let num_blocks_timelock_connector_b = NUM_BLOCKS_PER_WEEK * 4;
-=======
         let operator_public_key = context
             .operator_public_key
             .expect("operator_public_key is required in context");
@@ -53,7 +44,8 @@
         let n_of_n_taproot_public_key = context
             .n_of_n_taproot_public_key
             .expect("n_of_n_taproot_public_key is required in context");
->>>>>>> efc14f0e
+
+            let num_blocks_timelock_connector_b = NUM_BLOCKS_PER_WEEK * 4;
 
         let _input0 = TxIn {
             previous_output: input0.outpoint,
@@ -120,15 +112,10 @@
                 },
                 TxOut {
                     value: input3.amount,
-<<<<<<< HEAD
-                    script_pubkey: super::connector_b::generate_address(&n_of_n_pubkey, num_blocks_timelock_connector_b)
-                        .script_pubkey(),
-=======
                     script_pubkey: super::connector_b::generate_taproot_address(
-                        &n_of_n_taproot_public_key,
+                        &n_of_n_taproot_public_key, num_blocks_timelock_connector_b
                     )
                     .script_pubkey(),
->>>>>>> efc14f0e
                 },
             ],
             prev_scripts: vec![
@@ -250,14 +237,9 @@
     fn pre_sign_input3(
         &mut self,
         context: &BridgeContext,
-<<<<<<< HEAD
-        n_of_n_key: &Keypair,
-        n_of_n_pubkey: &XOnlyPublicKey,
-        num_blocks_timelock_connector_b: u32,
-=======
         n_of_n_keypair: &Keypair,
         n_of_n_taproot_public_key: &XOnlyPublicKey,
->>>>>>> efc14f0e
+        num_blocks_timelock_connector_b: u32
     ) {
         let input_index = 3;
 
@@ -286,11 +268,7 @@
             .to_vec(),
         );
 
-<<<<<<< HEAD
-        let spend_info = super::connector_b::generate_spend_info(n_of_n_pubkey, num_blocks_timelock_connector_b);
-=======
-        let spend_info = super::connector_b::generate_taproot_spend_info(n_of_n_taproot_public_key);
->>>>>>> efc14f0e
+        let spend_info = super::connector_b::generate_taproot_spend_info(n_of_n_taproot_public_key, num_blocks_timelock_connector_b);
         let control_block = spend_info
             .control_block(&prevout_leaf)
             .expect("Unable to create Control block");
@@ -305,24 +283,6 @@
 
 impl BridgeTransaction for Take1Transaction {
     fn pre_sign(&mut self, context: &BridgeContext) {
-<<<<<<< HEAD
-        let n_of_n_key = Keypair::from_seckey_str(&context.secp, N_OF_N_SECRET).unwrap();
-        let n_of_n_pubkey = context
-            .n_of_n_pubkey
-            .expect("n_of_n_pubkey required in context");
-
-        let operator_key = Keypair::from_seckey_str(&context.secp, OPERATOR_SECRET).unwrap();
-        let operator_pubkey = context
-            .operator_pubkey
-            .expect("operator_pubkey is required in context");
-
-        let num_blocks_timelock_connector_b = NUM_BLOCKS_PER_WEEK * 4;
-
-        self.pre_sign_input0(context, &n_of_n_key);
-        self.pre_sign_input1(context, &n_of_n_key);
-        self.pre_sign_input2(context, &operator_key, &operator_pubkey, &n_of_n_pubkey);
-        self.pre_sign_input3(context, &n_of_n_key, &n_of_n_pubkey, num_blocks_timelock_connector_b);
-=======
         let n_of_n_keypair = context
             .n_of_n_keypair
             .expect("n_of_n_keypair required in context");
@@ -330,6 +290,8 @@
         let n_of_n_taproot_public_key = context
             .n_of_n_taproot_public_key
             .expect("n_of_n_taproot_public_key required in context");
+
+            let num_blocks_timelock_connector_b = NUM_BLOCKS_PER_WEEK * 4;
 
         let operator_keypair = context
             .operator_keypair
@@ -347,8 +309,7 @@
             &operator_taproot_public_key,
             &n_of_n_taproot_public_key,
         );
-        self.pre_sign_input3(context, &n_of_n_keypair, &n_of_n_taproot_public_key);
->>>>>>> efc14f0e
+        self.pre_sign_input3(context, &n_of_n_keypair, &n_of_n_taproot_public_key, num_blocks_timelock_connector_b);
     }
 
     fn finalize(&self, context: &BridgeContext) -> Transaction {
