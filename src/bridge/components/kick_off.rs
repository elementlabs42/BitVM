use crate::treepp::*;
use bitcoin::{
    absolute, Amount, ScriptBuf, Sequence, Transaction, TxIn, TxOut, Witness, XOnlyPublicKey,
};

use super::super::context::BridgeContext;
use super::super::graph::{DUST_AMOUNT, FEE_AMOUNT};

use super::bridge::*;
use super::helper::*;

pub struct KickOffTransaction {
    tx: Transaction,
    prev_outs: Vec<TxOut>,
    prev_scripts: Vec<Script>,
}

impl KickOffTransaction {
<<<<<<< HEAD
    pub fn new(context: &BridgeContext, input0: Input) -> Self {
        let operator_public_key = context
            .operator_public_key
            .expect("operator_public_key is required in context");

        let operator_taproot_public_key = context
            .operator_taproot_public_key
            .expect("operator_taproot_public_key is required in context");

        let n_of_n_taproot_public_key = context
            .n_of_n_taproot_public_key
            .expect("n_of_n_taproot_public_key is required in context");
=======
    pub fn new(context: &BridgeContext, operator_input: Input, operator_input_witness: Witness) -> Self {
        let operator_pubkey = context
            .operator_pubkey
            .expect("operator_pubkey is required in context");
        let n_of_n_pubkey = context
            .n_of_n_pubkey
            .expect("n_of_n_pubkey is required in context");
>>>>>>> 84f3b8fa

        // TODO: Include commit y
        // TODO: doesn't that mean we need to include an inscription for commit Y, so we need another TXN before this one?
        let input0 = TxIn {
            previous_output: operator_input.outpoint,
            script_sig: Script::new(),
            sequence: Sequence::MAX,
            witness: operator_input_witness,
        };

        let output0 = TxOut {
            value: Amount::from_sat(DUST_AMOUNT),
            script_pubkey: generate_timelock_script_address(&operator_public_key, 2)
                .script_pubkey(),
        };
            
        let output1 = TxOut {
            value: Amount::from_sat(DUST_AMOUNT),
<<<<<<< HEAD
            script_pubkey: super::connector_a::generate_taproot_address(
                &operator_taproot_public_key,
                &n_of_n_taproot_public_key,
            )
            .script_pubkey(),
        };

        let _output2 = TxOut {
            value: total_input_amount - Amount::from_sat(DUST_AMOUNT) * 2,
            script_pubkey: super::connector_b::generate_taproot_address(&n_of_n_taproot_public_key)
                .script_pubkey(),
=======
            script_pubkey: super::connector_a::generate_address(&operator_pubkey, &n_of_n_pubkey).script_pubkey(),
        };
                
        let available_input_amount = operator_input.amount - Amount::from_sat(FEE_AMOUNT);
        let output2 = TxOut {
            value: available_input_amount - Amount::from_sat(DUST_AMOUNT) * 2,
            script_pubkey: super::connector_b::generate_address(&n_of_n_pubkey).script_pubkey(),
>>>>>>> 84f3b8fa
        };

        KickOffTransaction {
            tx: Transaction {
                version: bitcoin::transaction::Version(2),
                lock_time: absolute::LockTime::ZERO,
                input: vec![input0],
                output: vec![output0, output1, output2],
            },
            prev_outs: vec![
                // TODO
            ],
            prev_scripts: vec![
                // TODO
            ],
        }
    }
}

impl BridgeTransaction for KickOffTransaction {
    fn pre_sign(&mut self, context: &BridgeContext) {
        todo!();
    }

    fn finalize(&self, context: &BridgeContext) -> Transaction {
        todo!()
    }
}<|MERGE_RESOLUTION|>--- conflicted
+++ resolved
@@ -16,75 +16,52 @@
 }
 
 impl KickOffTransaction {
-<<<<<<< HEAD
-    pub fn new(context: &BridgeContext, input0: Input) -> Self {
+    pub fn new(context: &BridgeContext, operator_input: Input, operator_input_witness: Witness) -> Self {
         let operator_public_key = context
             .operator_public_key
             .expect("operator_public_key is required in context");
 
-        let operator_taproot_public_key = context
+            let operator_taproot_public_key = context
             .operator_taproot_public_key
             .expect("operator_taproot_public_key is required in context");
 
         let n_of_n_taproot_public_key = context
             .n_of_n_taproot_public_key
             .expect("n_of_n_taproot_public_key is required in context");
-=======
-    pub fn new(context: &BridgeContext, operator_input: Input, operator_input_witness: Witness) -> Self {
-        let operator_pubkey = context
-            .operator_pubkey
-            .expect("operator_pubkey is required in context");
-        let n_of_n_pubkey = context
-            .n_of_n_pubkey
-            .expect("n_of_n_pubkey is required in context");
->>>>>>> 84f3b8fa
 
         // TODO: Include commit y
         // TODO: doesn't that mean we need to include an inscription for commit Y, so we need another TXN before this one?
-        let input0 = TxIn {
+        let _input0 = TxIn {
             previous_output: operator_input.outpoint,
             script_sig: Script::new(),
             sequence: Sequence::MAX,
             witness: operator_input_witness,
         };
 
-        let output0 = TxOut {
+        let _output0 = TxOut {
             value: Amount::from_sat(DUST_AMOUNT),
             script_pubkey: generate_timelock_script_address(&operator_public_key, 2)
                 .script_pubkey(),
         };
             
-        let output1 = TxOut {
+        let _output1 = TxOut {
             value: Amount::from_sat(DUST_AMOUNT),
-<<<<<<< HEAD
-            script_pubkey: super::connector_a::generate_taproot_address(
-                &operator_taproot_public_key,
-                &n_of_n_taproot_public_key,
-            )
-            .script_pubkey(),
-        };
-
-        let _output2 = TxOut {
-            value: total_input_amount - Amount::from_sat(DUST_AMOUNT) * 2,
-            script_pubkey: super::connector_b::generate_taproot_address(&n_of_n_taproot_public_key)
-                .script_pubkey(),
-=======
-            script_pubkey: super::connector_a::generate_address(&operator_pubkey, &n_of_n_pubkey).script_pubkey(),
+            script_pubkey: super::connector_a::generate_taproot_address(&operator_taproot_public_key, &n_of_n_taproot_public_key).script_pubkey(),
         };
                 
         let available_input_amount = operator_input.amount - Amount::from_sat(FEE_AMOUNT);
-        let output2 = TxOut {
+
+        let _output2 = TxOut {
             value: available_input_amount - Amount::from_sat(DUST_AMOUNT) * 2,
-            script_pubkey: super::connector_b::generate_address(&n_of_n_pubkey).script_pubkey(),
->>>>>>> 84f3b8fa
+            script_pubkey: super::connector_b::generate_taproot_address(&n_of_n_taproot_public_key).script_pubkey(),
         };
 
         KickOffTransaction {
             tx: Transaction {
                 version: bitcoin::transaction::Version(2),
                 lock_time: absolute::LockTime::ZERO,
-                input: vec![input0],
-                output: vec![output0, output1, output2],
+                input: vec![_input0],
+                output: vec![_output0, _output1, _output2],
             },
             prev_outs: vec![
                 // TODO
