--- conflicted
+++ resolved
@@ -16,19 +16,10 @@
 }
 
 impl KickOffTransaction {
-<<<<<<< HEAD
-    pub fn new(context: &BridgeContext, operator_input: Input, operator_input_witness: Witness,  num_blocks_timelock: u32) -> Self {
-        let operator_pubkey = context
-            .operator_pubkey
-            .expect("operator_pubkey is required in context");
-        let n_of_n_pubkey = context
-            .n_of_n_pubkey
-            .expect("n_of_n_pubkey is required in context");
-=======
     pub fn new(
         context: &BridgeContext,
         operator_input: Input,
-        operator_input_witness: Witness,
+        operator_input_witness: Witness,  num_blocks_timelock: u32
     ) -> Self {
         let operator_public_key = context
             .operator_public_key
@@ -41,7 +32,6 @@
         let n_of_n_taproot_public_key = context
             .n_of_n_taproot_public_key
             .expect("n_of_n_taproot_public_key is required in context");
->>>>>>> efc14f0e
 
         // TODO: Include commit y
         // TODO: doesn't that mean we need to include an inscription for commit Y, so we need another TXN before this one?
@@ -71,12 +61,8 @@
 
         let _output2 = TxOut {
             value: available_input_amount - Amount::from_sat(DUST_AMOUNT) * 2,
-<<<<<<< HEAD
-            script_pubkey: super::connector_b::generate_address(&n_of_n_pubkey, num_blocks_timelock).script_pubkey(),
-=======
-            script_pubkey: super::connector_b::generate_taproot_address(&n_of_n_taproot_public_key)
+            script_pubkey: super::connector_b::generate_taproot_address(&n_of_n_taproot_public_key. num_blocks_timelock)
                 .script_pubkey(),
->>>>>>> efc14f0e
         };
 
         KickOffTransaction {
