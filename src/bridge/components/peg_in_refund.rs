use crate::treepp::*;
use bitcoin::{
    absolute,
    key::Keypair,
    secp256k1::Message,
    sighash::{Prevouts, SighashCache},
    taproot::LeafVersion,
    Amount, Sequence, TapLeafHash, TapSighashType, Transaction, TxIn, TxOut, Witness,
    XOnlyPublicKey,
};

use super::super::context::BridgeContext;
use super::super::graph::FEE_AMOUNT;

use super::bridge::*;
use super::connector_z::*;
use super::helper::*;

pub struct PegInRefundTransaction {
    tx: Transaction,
    prev_outs: Vec<TxOut>,
    prev_scripts: Vec<Script>,
    evm_address: String,
}

impl PegInRefundTransaction {
    pub fn new(context: &BridgeContext, input0: Input, evm_address: String) -> Self {
        let n_of_n_taproot_public_key = context
            .n_of_n_taproot_public_key
            .expect("n_of_n_taproot_public_key is required in context");

        let depositor_public_key = context
            .depositor_public_key
            .expect("depositor_public_key is required in context");

        let depositor_taproot_public_key = context
            .depositor_taproot_public_key
            .expect("depositor_taproot_public_key is required in context");

        let _input0 = TxIn {
            previous_output: input0.outpoint,
            script_sig: Script::new(),
            sequence: Sequence::MAX,
            witness: Witness::default(),
        };

        let total_input_amount = input0.amount - Amount::from_sat(FEE_AMOUNT);

        let _output0 = TxOut {
            value: total_input_amount,
            script_pubkey: generate_pay_to_pubkey_script_address(&depositor_public_key)
                .script_pubkey(),
        };

        PegInRefundTransaction {
            tx: Transaction {
                version: bitcoin::transaction::Version(2),
                lock_time: absolute::LockTime::ZERO,
                input: vec![_input0],
                output: vec![_output0],
            },
            prev_outs: vec![TxOut {
<<<<<<< HEAD
                value: input0.1,
                script_pubkey: generate_taproot_address(
                    &evm_address,
                    &n_of_n_taproot_public_key,
                    &depositor_taproot_public_key,
                )
                .script_pubkey(),
=======
                value: input0.amount,
                script_pubkey: generate_address(&evm_address, &n_of_n_pubkey, &depositor_pubkey)
                    .script_pubkey(),
>>>>>>> 84f3b8fa
            }],
            prev_scripts: vec![generate_taproot_leaf0(&depositor_taproot_public_key)],
            evm_address,
        }
    }

    fn pre_sign_input0(
        &mut self,
        context: &BridgeContext,
        n_of_n_taproot_public_key: &XOnlyPublicKey,
        depositor_keypair: &Keypair,
        depositor_taproot_public_key: &XOnlyPublicKey,
    ) {
        let input_index = 0;

        let evm_address = &self.evm_address;

        let prevouts = Prevouts::All(&self.prev_outs);
        let prevout_leaf = (
            self.prev_scripts[input_index].clone(),
            LeafVersion::TapScript,
        );

        let sighash_type = TapSighashType::All;
        let leaf_hash = TapLeafHash::from_script(&prevout_leaf.0, prevout_leaf.1);

        let sighash = SighashCache::new(&self.tx)
            .taproot_script_spend_signature_hash(input_index, &prevouts, leaf_hash, sighash_type)
            .expect("Failed to construct sighash");

        let signature = context
            .secp
            .sign_schnorr_no_aux_rand(&Message::from(sighash), depositor_keypair);
        self.tx.input[input_index].witness.push(
            bitcoin::taproot::Signature {
                signature,
                sighash_type,
            }
            .to_vec(),
        );

        let spend_info = generate_taproot_spend_info(
            evm_address,
            n_of_n_taproot_public_key,
            depositor_taproot_public_key,
        );
        let control_block = spend_info
            .control_block(&prevout_leaf)
            .expect("Unable to create Control block");
        self.tx.input[input_index]
            .witness
            .push(prevout_leaf.0.to_bytes());
        self.tx.input[input_index]
            .witness
            .push(control_block.serialize());
    }
}

impl BridgeTransaction for PegInRefundTransaction {
    fn pre_sign(&mut self, context: &BridgeContext) {
        let n_of_n_taproot_public_key = context
            .n_of_n_taproot_public_key
            .expect("n_of_n_taproot_public_key required in context");

        let depositor_keypair = context
            .depositor_keypair
            .expect("depositor_keypair is required in context");

        let depositor_taproot_public_key = context
            .depositor_taproot_public_key
            .expect("depositor_taproot_public_key is required in context");

        self.pre_sign_input0(
            context,
            &n_of_n_taproot_public_key,
            &depositor_keypair,
            &depositor_taproot_public_key,
        );
    }

    fn finalize(&self, context: &BridgeContext) -> Transaction {
        self.tx.clone()
    }
}<|MERGE_RESOLUTION|>--- conflicted
+++ resolved
@@ -60,19 +60,13 @@
                 output: vec![_output0],
             },
             prev_outs: vec![TxOut {
-<<<<<<< HEAD
-                value: input0.1,
+                value: input0.amount,
                 script_pubkey: generate_taproot_address(
                     &evm_address,
                     &n_of_n_taproot_public_key,
                     &depositor_taproot_public_key,
                 )
                 .script_pubkey(),
-=======
-                value: input0.amount,
-                script_pubkey: generate_address(&evm_address, &n_of_n_pubkey, &depositor_pubkey)
-                    .script_pubkey(),
->>>>>>> 84f3b8fa
             }],
             prev_scripts: vec![generate_taproot_leaf0(&depositor_taproot_public_key)],
             evm_address,
