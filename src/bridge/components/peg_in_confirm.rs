--- conflicted
+++ resolved
@@ -1,4 +1,4 @@
-use crate::{bridge::graph::N_OF_N_SECRET, treepp::*};
+use crate::treepp::*;
 use bitcoin::{
     absolute,
     key::Keypair,
@@ -102,12 +102,7 @@
             .taproot_script_spend_signature_hash(input_index, &prevouts, leaf_hash, sighash_type)
             .expect("Failed to construct sighash");
 
-<<<<<<< HEAD
         let depositor_signature = context
-=======
-        // depositor signature
-        let signature = context
->>>>>>> 8ee4f654
             .secp
             .sign_schnorr_no_aux_rand(&Message::from(sighash), depositor_keypair);
         self.tx.input[input_index].witness.push(
@@ -118,25 +113,12 @@
             .to_vec(),
         );
 
-        let n_of_n_key = Keypair::from_seckey_str(&context.secp, N_OF_N_SECRET).unwrap();
         let n_of_n_signature = context
             .secp
-            .sign_schnorr_no_aux_rand(&Message::from(sighash), &n_of_n_key);
+            .sign_schnorr_no_aux_rand(&Message::from(sighash), &n_of_n_keypair);
         self.tx.input[input_index].witness.push(
             bitcoin::taproot::Signature {
                 signature: n_of_n_signature,
-                sighash_type,
-            }
-            .to_vec(),
-        );
-
-        // n-of-n signature
-        let signature = context
-            .secp
-            .sign_schnorr_no_aux_rand(&Message::from(sighash), n_of_n_keypair);
-        self.tx.input[input_index].witness.push(
-            bitcoin::taproot::Signature {
-                signature,
                 sighash_type,
             }
             .to_vec(),
@@ -186,7 +168,7 @@
         );
     }
 
-    fn finalize(&self, context: &BridgeContext) -> Transaction { self.tx.clone() }
+    fn finalize(&self, _context: &BridgeContext) -> Transaction { self.tx.clone() }
 }
 
 #[cfg(test)]
@@ -199,12 +181,9 @@
 
     use crate::bridge::{
         client::BitVMClient,
-        components::{bridge::BridgeTransaction, connector_z},
+        components::{bridge::BridgeTransaction, connector_z, helper::Input},
         context::BridgeContext,
-        graph::{
-            DEPOSITOR_SECRET, DUST_AMOUNT, EVM_ADDRESS, FEE_AMOUNT, INITIAL_AMOUNT, N_OF_N_SECRET,
-            ONE_HUNDRED, OPERATOR_SECRET,
-        },
+        graph::{DEPOSITOR_SECRET, EVM_ADDRESS, FEE_AMOUNT, INITIAL_AMOUNT, N_OF_N_SECRET},
     };
 
     use super::PegInConfirmTransaction;
@@ -219,7 +198,7 @@
         let client = BitVMClient::new();
         let input_value = Amount::from_sat(INITIAL_AMOUNT + FEE_AMOUNT);
 
-        let funding_utxo_address = connector_z::generate_address(
+        let funding_utxo_address = connector_z::generate_taproot_address(
             &EVM_ADDRESS.to_string(),
             &n_of_n_pubkey,
             &depositor_pubkey,
@@ -239,12 +218,15 @@
             vout: funding_utxo.vout,
         };
         let mut context = BridgeContext::new();
-        context.set_n_of_n_pubkey(n_of_n_pubkey);
-        context.set_depositor_pubkey(depositor_pubkey);
+        context.initialize_n_of_n(N_OF_N_SECRET);
+        context.initialize_depositor(DEPOSITOR_SECRET);
 
         let mut peg_in_confirm_tx = PegInConfirmTransaction::new(
             &context,
-            (funding_outpoint, input_value),
+            Input {
+                outpoint: funding_outpoint,
+                amount: input_value,
+            },
             EVM_ADDRESS.to_string(),
         );
 
@@ -252,7 +234,7 @@
         let tx = peg_in_confirm_tx.finalize(&context);
         println!("Script Path Spend Transaction: {:?}\n", tx);
         let result = client.esplora.broadcast(&tx).await;
-        println!("Txid: {:?}", tx.txid());
+        println!("Txid: {:?}", tx.compute_txid());
         println!("Broadcast result: {:?}\n", result);
         println!("Transaction hex: \n{}", serialize_hex(&tx));
         assert!(result.is_ok());
