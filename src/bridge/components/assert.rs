--- conflicted
+++ resolved
@@ -54,13 +54,8 @@
                 output: vec![_output0, _output1, _output2],
             },
             prev_outs: vec![TxOut {
-<<<<<<< HEAD
-                value: input0.1,
+                value: input0.amount,
                 script_pubkey: super::connector_b::generate_address(&n_of_n_pubkey, num_blocks_timelock).script_pubkey(),
-=======
-                value: input0.amount,
-                script_pubkey: super::connector_b::generate_address(&n_of_n_pubkey).script_pubkey(),
->>>>>>> 84f3b8fa
             }],
             prev_scripts: vec![super::connector_b::generate_leaf1(&n_of_n_pubkey)],
         }
