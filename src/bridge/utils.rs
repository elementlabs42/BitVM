use bitcoin::Network;

const NUM_BLOCKS_REGTEST: u32 = 3;
const NUM_BLOCKS_TESTNET: u32 = 3;

pub fn num_blocks_per_network(network: Network, mainnet_num_blocks: u32) -> u32 {
    match network {
        Network::Bitcoin => mainnet_num_blocks,
        Network::Regtest => NUM_BLOCKS_REGTEST,
        _ => NUM_BLOCKS_TESTNET, // Testnet, Signet
    }
}

<<<<<<< HEAD
pub fn get_commit_from_assert_commit_tx(assert_commit_tx: &Transaction) -> Vec<RawWitness> {
    let mut assert_commit_witness = Vec::new();
    for input in assert_commit_tx.input.iter() {
        // remove script and control block from witness
        let witness = remove_script_and_control_block_from_witness(input.witness.to_vec());
        assert_commit_witness.push(witness);
    }

    assert_commit_witness
}

fn remove_script_and_control_block_from_witness(mut witness: Vec<Vec<u8>>) -> Vec<Vec<u8>> {
=======
pub fn remove_script_and_control_block_from_witness(mut witness: Vec<Vec<u8>>) -> Vec<Vec<u8>> {
>>>>>>> 2f7d0671
    witness.truncate(witness.len() - 2);

    witness
}<|MERGE_RESOLUTION|>--- conflicted
+++ resolved
@@ -11,22 +11,7 @@
     }
 }
 
-<<<<<<< HEAD
-pub fn get_commit_from_assert_commit_tx(assert_commit_tx: &Transaction) -> Vec<RawWitness> {
-    let mut assert_commit_witness = Vec::new();
-    for input in assert_commit_tx.input.iter() {
-        // remove script and control block from witness
-        let witness = remove_script_and_control_block_from_witness(input.witness.to_vec());
-        assert_commit_witness.push(witness);
-    }
-
-    assert_commit_witness
-}
-
-fn remove_script_and_control_block_from_witness(mut witness: Vec<Vec<u8>>) -> Vec<Vec<u8>> {
-=======
 pub fn remove_script_and_control_block_from_witness(mut witness: Vec<Vec<u8>>) -> Vec<Vec<u8>> {
->>>>>>> 2f7d0671
     witness.truncate(witness.len() - 2);
 
     witness
