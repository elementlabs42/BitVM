use bitcoin::OutPoint;
use std::collections::HashMap;

use super::components::bridge::BridgeTransaction;
use super::context::BridgeContext;

pub const INITIAL_AMOUNT: u64 = 100_000;
pub const FEE_AMOUNT: u64 = 1_000;
pub const DUST_AMOUNT: u64 = 10_000;
pub const ONE_HUNDRED: u64 = 100_000_000;

// TODO delete
// DEMO SECRETS
pub const OPERATOR_SECRET: &str =
    "d898098e09898a0980989b980809809809f09809884324874302975287524398";
pub const N_OF_N_SECRET: &str = "a9bd8b8ade888ed12301b21318a3a73429232343587049870132987481723497";
pub const DEPOSITOR_SECRET: &str =
    "b8f17ea979be24199e7c3fec71ee88914d92fd4ca508443f765d56ce024ef1d7";
pub const WITHDRAWER_SECRET: &str =
    "fffd54f6d8f8ad470cb507fd4b6e9b3ea26b4221a4900cc5ad5916ce67c02f1e";

pub const EVM_ADDRESS: &str = "0x0000000000000000000000000000000000000000";

pub type CompiledBitVMGraph = HashMap<OutPoint, Vec<Box<dyn BridgeTransaction + 'static>>>;

pub fn compile_graph(context: &BridgeContext, initial_outpoint: OutPoint) -> CompiledBitVMGraph {
    // Currently only Assert -> Disprove

    //let mut disprove_txs = vec![];
    //for i in 0..1000 {
    //    let disprove_tx = Box::new(DisproveTransaction::new(
    //        context,
    //        initial_outpoint,
    //        Amount::from_sat(INITIAL_AMOUNT),
    //        i,
    //    ));
    //    disprove_txs.push(disprove_tx as Box<dyn BridgeTransaction + 'static>);
    //}
    //graph.insert(initial_outpoint, disprove_txs);

    // Pre-sign transactions in the graph.
    //for transaction_vec in graph.values_mut() {
    //    for bridge_transaction in transaction_vec.iter_mut() {
    //        bridge_transaction.pre_sign(context);
    //    }
    //}
    HashMap::new()
}

#[cfg(test)]
mod tests {
<<<<<<< HEAD
    use crate::bridge::{
        client::BitVMClient,
        components::connector_c::{self, ConnectorC},
=======

    use crate::bridge::{
        client::BitVMClient,
        components::{connector::*, connector_c::ConnectorC},
>>>>>>> 9bc7d525
    };

    use super::*;
    use bitcoin::{Amount, Network};

    #[tokio::test]
    async fn test_graph_compile_with_client() {
<<<<<<< HEAD
        let mut context = BridgeContext::new(bitcoin::Network::Testnet);
=======
        let mut context = BridgeContext::new(Network::Testnet);
>>>>>>> 9bc7d525
        context.initialize_evm_address(EVM_ADDRESS);
        context.initialize_operator(OPERATOR_SECRET);
        context.initialize_n_of_n(N_OF_N_SECRET);
        context.initialize_depositor(DEPOSITOR_SECRET);
        context.initialize_withdrawer(WITHDRAWER_SECRET);

        let connector_c =
            ConnectorC::new(context.network, &context.n_of_n_taproot_public_key.unwrap());

        let mut client = BitVMClient::new();
        let funding_utxo = client
            .get_initial_utxo(
                connector_c.generate_taproot_address(),
                Amount::from_sat(INITIAL_AMOUNT),
            )
            .await
            .unwrap_or_else(|| {
                panic!(
                    "Fund {:?} with {} sats at https://faucet.mutinynet.com/",
                    connector_c.generate_taproot_address(),
                    INITIAL_AMOUNT
                );
            });
        let funding_outpoint = OutPoint {
            txid: funding_utxo.txid,
            vout: funding_utxo.vout,
        };
        let mut graph = compile_graph(&context, funding_outpoint);
        client
            .listen(&mut context, funding_outpoint, &mut graph)
            .await;
        assert!(true);
    }
}<|MERGE_RESOLUTION|>--- conflicted
+++ resolved
@@ -49,16 +49,9 @@
 
 #[cfg(test)]
 mod tests {
-<<<<<<< HEAD
     use crate::bridge::{
         client::BitVMClient,
         components::connector_c::{self, ConnectorC},
-=======
-
-    use crate::bridge::{
-        client::BitVMClient,
-        components::{connector::*, connector_c::ConnectorC},
->>>>>>> 9bc7d525
     };
 
     use super::*;
@@ -66,11 +59,7 @@
 
     #[tokio::test]
     async fn test_graph_compile_with_client() {
-<<<<<<< HEAD
-        let mut context = BridgeContext::new(bitcoin::Network::Testnet);
-=======
         let mut context = BridgeContext::new(Network::Testnet);
->>>>>>> 9bc7d525
         context.initialize_evm_address(EVM_ADDRESS);
         context.initialize_operator(OPERATOR_SECRET);
         context.initialize_n_of_n(N_OF_N_SECRET);
