--- conflicted
+++ resolved
@@ -16,11 +16,8 @@
 
 use crate::{
     bridge::{
-<<<<<<< HEAD
         commitments::CommitmentMessageId,
-=======
         common::ZkProofVerifyingKey,
->>>>>>> 7025cfa5
         connectors::{
             connector_c::{
                 generate_assert_leaves, get_commit_from_assert_commit_tx, LockScriptsGenerator,
