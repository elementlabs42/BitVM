--- conflicted
+++ resolved
@@ -1730,13 +1730,8 @@
                 // complete assert initial tx
                 let assert_initial_tx = self.assert_initial_transaction.finalize();
 
-<<<<<<< HEAD
                 // broadcast assert initial tx
-                broadcast_and_verify(&client, &assert_initial_tx).await;
-=======
-                // broadcast assert tx
-                broadcast_and_verify(client, &assert_tx).await;
->>>>>>> fca31705
+                broadcast_and_verify(client, &assert_initial_tx).await;
             } else {
                 panic!("Kick-off 2 timelock has not elapsed!");
             }
@@ -1759,7 +1754,7 @@
             let assert_final_tx = self.assert_final_transaction.finalize();
 
             // broadcast assert final tx
-            broadcast_and_verify(&client, &assert_final_tx).await;
+            broadcast_and_verify(client, &assert_final_tx).await;
         } else {
             panic!("Assert-initial tx has not been confirmed!");
         }
@@ -1812,17 +1807,10 @@
     }
 
     pub async fn take_1(&mut self, client: &AsyncClient) {
-<<<<<<< HEAD
-        verify_if_not_mined(&client, self.take_1_transaction.tx().compute_txid()).await;
-        verify_if_not_mined(&client, self.challenge_transaction.tx().compute_txid()).await;
-        verify_if_not_mined(&client, self.assert_final_transaction.tx().compute_txid()).await;
-        verify_if_not_mined(&client, self.disprove_chain_transaction.tx().compute_txid()).await;
-=======
         verify_if_not_mined(client, self.take_1_transaction.tx().compute_txid()).await;
         verify_if_not_mined(client, self.challenge_transaction.tx().compute_txid()).await;
-        verify_if_not_mined(client, self.assert_transaction.tx().compute_txid()).await;
+        verify_if_not_mined(client, self.assert_final_transaction.tx().compute_txid()).await;
         verify_if_not_mined(client, self.disprove_chain_transaction.tx().compute_txid()).await;
->>>>>>> fca31705
 
         let peg_in_confirm_status = client.get_tx_status(&self.peg_in_confirm_txid).await;
 
@@ -2017,14 +2005,9 @@
             .get_tx_status(&self.take_2_transaction.tx().compute_txid())
             .await;
 
-<<<<<<< HEAD
-        return (
+        (
             assert_initial_status,
             assert_final_status,
-=======
-        (
-            assert_status,
->>>>>>> fca31705
             challenge_status,
             disprove_chain_status,
             disprove_status,
