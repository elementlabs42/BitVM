use bitcoin::{
    hashes::Hash,
    hex::{Case::Upper, DisplayHex},
    key::Keypair,
    Amount, Network, OutPoint, PublicKey, ScriptBuf, Transaction, Txid, XOnlyPublicKey,
};
use esplora_client::{AsyncClient, TxStatus};
use musig2::SecNonce;
use num_traits::ToPrimitive;
use serde::{Deserialize, Serialize};
use sha2::{Digest, Sha256};
use std::{
    collections::{BTreeMap, HashMap},
    fmt::{Display, Formatter, Result as FmtResult},
};

use crate::{
    bridge::{
        common::ZkProofVerifyingKey,
        connectors::{
            connector_c::{
                generate_assert_leaves, get_commit_from_assert_commit_tx, LockScriptsGenerator,
            },
            connector_d::ConnectorD,
            connector_e::ConnectorE,
            connector_f_1::ConnectorF1,
            connector_f_2::ConnectorF2,
        },
        constants::{
            DESTINATION_NETWORK_TXID_LENGTH, SOURCE_NETWORK_TXID_LENGTH, START_TIME_MESSAGE_LENGTH,
        },
        error::{Error, GraphError, L2Error, NamedTx},
        superblock::{
            find_superblock, get_start_time_block_number, get_superblock_hash_message,
            get_superblock_message, SUPERBLOCK_HASH_MESSAGE_LENGTH, SUPERBLOCK_MESSAGE_LENGTH,
        },
        transactions::{
            assert_transactions::{
                assert_commit_1::AssertCommit1Transaction,
                assert_commit_2::AssertCommit2Transaction,
                assert_final::AssertFinalTransaction,
                assert_initial::AssertInitialTransaction,
                utils::{
                    groth16_commitment_secrets_to_public_keys,
                    merge_to_connector_c_commits_public_key, sign_assert_tx_with_groth16_proof,
                    AssertCommit1ConnectorsE, AssertCommit2ConnectorsE, AssertCommitConnectorsF,
                },
            },
            peg_in_confirm::PEG_IN_CONFIRM_TX_NAME,
            pre_signed_musig2::PreSignedMusig2Transaction,
            signing_winternitz::WinternitzSigningInputs,
        },
    },
    chunker::assigner::BridgeAssigner,
};

use super::{
    super::{
        client::chain::chain::PegOutEvent,
        connectors::{
            connector_0::Connector0, connector_1::Connector1, connector_2::Connector2,
            connector_3::Connector3, connector_4::Connector4, connector_5::Connector5,
            connector_6::Connector6, connector_a::ConnectorA, connector_b::ConnectorB,
            connector_c::ConnectorC,
        },
        contexts::{base::BaseContext, operator::OperatorContext, verifier::VerifierContext},
        transactions::{
            base::{
                validate_transaction, verify_public_nonces_for_tx, BaseTransaction, Input,
                InputWithScript,
            },
            challenge::ChallengeTransaction,
            disprove::DisproveTransaction,
            disprove_chain::DisproveChainTransaction,
            kick_off_1::KickOff1Transaction,
            kick_off_2::KickOff2Transaction,
            kick_off_timeout::KickOffTimeoutTransaction,
            peg_out::PegOutTransaction,
            peg_out_confirm::PegOutConfirmTransaction,
            pre_signed::PreSignedTransaction,
            signing_winternitz::{WinternitzPublicKey, WinternitzSecret},
            start_time::StartTimeTransaction,
            start_time_timeout::StartTimeTimeoutTransaction,
            take_1::Take1Transaction,
            take_2::Take2Transaction,
        },
    },
    base::{verify_if_not_mined, BaseGraph, GraphId, CROWDFUNDING_AMOUNT, GRAPH_VERSION},
    peg_in::PegInGraph,
};

pub type PegOutId = GraphId;

pub enum PegOutWithdrawerStatus {
    PegOutNotStarted, // peg-out transaction not created yet
    PegOutWait,       // peg-out not confirmed yet, wait
    PegOutComplete,   // peg-out complete
}

impl Display for PegOutWithdrawerStatus {
    fn fmt(&self, f: &mut Formatter) -> FmtResult {
        match self {
            PegOutWithdrawerStatus::PegOutNotStarted => {
                write!(f, "Peg-out available. Request peg-out?")
            }
            PegOutWithdrawerStatus::PegOutWait => write!(f, "No action available. Wait..."),
            PegOutWithdrawerStatus::PegOutComplete => write!(f, "Peg-out complete. Done."),
        }
    }
}

pub enum PegOutVerifierStatus {
    PegOutPresign,            // should presign peg-out graph
    PegOutComplete,           // peg-out complete
    PegOutWait,               // no action required, wait
    PegOutChallengeAvailable, // can call challenge
    PegOutStartTimeTimeoutAvailable,
    PegOutKickOffTimeoutAvailable,
    PegOutDisproveChainAvailable,
    PegOutDisproveAvailable,
    PegOutFailed, // timeouts or disproves executed
}

impl Display for PegOutVerifierStatus {
    fn fmt(&self, f: &mut Formatter) -> FmtResult {
        match self {
            PegOutVerifierStatus::PegOutPresign => {
                write!(f, "Signatures required. Presign peg-out transactions?")
            }
            PegOutVerifierStatus::PegOutComplete => {
                write!(f, "Peg-out complete, reimbursement succeded. Done.")
            }
            PegOutVerifierStatus::PegOutWait => write!(f, "No action available. Wait..."),
            PegOutVerifierStatus::PegOutChallengeAvailable => {
                write!(
                  f,
                  "Kick-off 1 transaction confirmed, dispute available. Broadcast challenge transaction?"
              )
            }
            PegOutVerifierStatus::PegOutStartTimeTimeoutAvailable => {
                write!(f, "Start time timed out. Broadcast timeout transaction?")
            }
            PegOutVerifierStatus::PegOutKickOffTimeoutAvailable => {
                write!(f, "Kick-off 1 timed out. Broadcast timeout transaction?")
            }
            PegOutVerifierStatus::PegOutDisproveChainAvailable => {
                write!(
                    f,
                    "Kick-off 2 transaction confirmed. Broadcast disprove chain transaction?"
                )
            }
            PegOutVerifierStatus::PegOutDisproveAvailable => {
                write!(
                    f,
                    "Assert transaction confirmed. Broadcast disprove transaction?"
                )
            }
            PegOutVerifierStatus::PegOutFailed => {
                write!(f, "Peg-out complete, reimbursement failed. Done.")
            }
        }
    }
}

pub enum PegOutOperatorStatus {
    // TODO: add assert initial and assert final
    PegOutWait,
    PegOutComplete,    // peg-out complete
    PegOutFailed,      // timeouts or disproves executed
    PegOutStartPegOut, // should execute peg-out tx
    PegOutPegOutConfirmAvailable,
    PegOutKickOff1Available,
    PegOutStartTimeAvailable,
    PegOutKickOff2Available,
    PegOutAssertInitialAvailable,
    PegOutAssertCommit1Available,
    PegOutAssertCommit2Available,
    PegOutAssertFinalAvailable,
    PegOutTake1Available,
    PegOutTake2Available,
}

impl Display for PegOutOperatorStatus {
    fn fmt(&self, f: &mut Formatter) -> FmtResult {
        match self {
            PegOutOperatorStatus::PegOutWait => write!(f, "No action available. Wait..."),
            PegOutOperatorStatus::PegOutComplete => {
                write!(f, "Peg-out complete, reimbursement succeded. Done.")
            }
            PegOutOperatorStatus::PegOutFailed => {
                write!(f, "Peg-out complete, reimbursement failed. Done.")
            }
            PegOutOperatorStatus::PegOutStartPegOut => {
                write!(
                    f,
                    "Peg-out requested. Create and broadcast peg-out transaction?"
                )
            }
            PegOutOperatorStatus::PegOutPegOutConfirmAvailable => {
                write!(
                    f,
                    "Peg-out confirmed. Broadcast peg-out-confirm transaction?"
                )
            }
            PegOutOperatorStatus::PegOutKickOff1Available => {
                write!(
                    f,
                    "Peg-out-confirm confirmed. Broadcast kick-off 1 transaction?"
                )
            }
            PegOutOperatorStatus::PegOutStartTimeAvailable => {
                write!(f, "Kick-off confirmed. Broadcast start time transaction?")
            }
            PegOutOperatorStatus::PegOutKickOff2Available => {
                write!(f, "Start time confirmed. Broadcast kick-off 2 transaction?")
            }
            PegOutOperatorStatus::PegOutAssertInitialAvailable => {
                write!(f, "Dispute raised. Broadcast initial assert transaction?")
            }
            PegOutOperatorStatus::PegOutAssertCommit1Available => {
                write!(f, "Dispute raised. Broadcast commit 1 assert transaction?")
            }
            PegOutOperatorStatus::PegOutAssertCommit2Available => {
                write!(f, "Dispute raised. Broadcast commit 2 assert transaction?")
            }
            PegOutOperatorStatus::PegOutAssertFinalAvailable => {
                write!(f, "Dispute raised. Broadcast final assert transaction?")
            }
            PegOutOperatorStatus::PegOutTake1Available => write!(
                f,
                "Dispute timed out, reimbursement available. Broadcast take 1 transaction?"
            ),
            PegOutOperatorStatus::PegOutTake2Available => write!(
                f,
                "Dispute timed out, reimbursement available. Broadcast take 2 transaction?"
            ),
        }
    }
}

struct PegOutConnectors {
    connector_0: Connector0,
    connector_1: Connector1,
    connector_2: Connector2,
    connector_3: Connector3,
    connector_4: Connector4,
    connector_5: Connector5,
    connector_6: Connector6,
    connector_a: ConnectorA,
    connector_b: ConnectorB,
    connector_c: ConnectorC,
    connector_d: ConnectorD,
    assert_commit_connectors_e_1: AssertCommit1ConnectorsE,
    assert_commit_connectors_e_2: AssertCommit2ConnectorsE,
    assert_commit_connectors_f: AssertCommitConnectorsF,
}

#[derive(Serialize, Deserialize, Eq, PartialEq, Hash, Clone, PartialOrd, Ord, Debug)]
pub enum CommitmentMessageId {
    PegOutTxIdSourceNetwork,
    PegOutTxIdDestinationNetwork,
    StartTime,
    Superblock,
    SuperblockHash,
    // name of intermediate value and length of message
    Groth16IntermediateValues((String, usize)),
}

impl CommitmentMessageId {
    // btree map is a copy of chunker related commitments
    pub fn generate_commitment_secrets() -> HashMap<CommitmentMessageId, WinternitzSecret> {
        let mut commitment_map = HashMap::from([
            (
                CommitmentMessageId::PegOutTxIdSourceNetwork,
                WinternitzSecret::new(SOURCE_NETWORK_TXID_LENGTH),
            ),
            (
                CommitmentMessageId::PegOutTxIdDestinationNetwork,
                WinternitzSecret::new(DESTINATION_NETWORK_TXID_LENGTH),
            ),
            (
                CommitmentMessageId::StartTime,
                WinternitzSecret::new(START_TIME_MESSAGE_LENGTH),
            ),
            (
                CommitmentMessageId::Superblock,
                WinternitzSecret::new(SUPERBLOCK_MESSAGE_LENGTH),
            ),
            (
                CommitmentMessageId::SuperblockHash,
                WinternitzSecret::new(SUPERBLOCK_HASH_MESSAGE_LENGTH),
            ),
        ]);

        // maybe variable cache is more efficient
        let all_variables = BridgeAssigner::default().all_intermediate_variables();

        // split variable to different connectors
        for (v, size) in all_variables {
            commitment_map.insert(
                CommitmentMessageId::Groth16IntermediateValues((v, size)),
                WinternitzSecret::new(size),
            );
        }

        commitment_map
    }
}

#[derive(Eq, PartialEq, Clone)]
pub struct LockScriptsGeneratorWrapper(pub LockScriptsGenerator);

impl Default for LockScriptsGeneratorWrapper {
    fn default() -> Self {
        LockScriptsGeneratorWrapper(generate_assert_leaves)
    }
}

#[derive(Serialize, Deserialize, Eq, PartialEq, Clone)]
pub struct PegOutGraph {
    version: String,
    network: Network,
    id: String,

    // state: State,
    // n_of_n_pre_signing_state: PreSigningState,
    n_of_n_presigned: bool,
    n_of_n_public_key: PublicKey,
    n_of_n_taproot_public_key: XOnlyPublicKey,

    pub peg_in_graph_id: String,
    peg_in_confirm_txid: Txid,

    // Note that only the connectors that are used with message commitments are
    // required to be here. They carry the Winternitz public keys, which need
    // to be pushed to remote data store. The remaining connectors can be
    // constructed dynamically.
    connector_0: Connector0,
    connector_1: Connector1,
    connector_2: Connector2,
    connector_3: Connector3,
    connector_4: Connector4,
    connector_5: Connector5,
    connector_6: Connector6,
    connector_a: ConnectorA,
    connector_b: ConnectorB,
    connector_c: ConnectorC,
    connector_d: ConnectorD,
    connector_e_1: AssertCommit1ConnectorsE,
    connector_e_2: AssertCommit2ConnectorsE,
    connector_f_1: ConnectorF1,
    connector_f_2: ConnectorF2,

    peg_out_confirm_transaction: PegOutConfirmTransaction,
    assert_initial_transaction: AssertInitialTransaction,
    assert_commit_1_transaction: AssertCommit1Transaction,
    assert_commit_2_transaction: AssertCommit2Transaction,
    assert_final_transaction: AssertFinalTransaction,
    challenge_transaction: ChallengeTransaction,
    disprove_chain_transaction: DisproveChainTransaction,
    disprove_transaction: DisproveTransaction,
    kick_off_1_transaction: KickOff1Transaction,
    kick_off_2_transaction: KickOff2Transaction,
    kick_off_timeout_transaction: KickOffTimeoutTransaction,
    start_time_transaction: StartTimeTransaction,
    start_time_timeout_transaction: StartTimeTimeoutTransaction,
    take_1_transaction: Take1Transaction,
    take_2_transaction: Take2Transaction,

    operator_public_key: PublicKey,
    operator_taproot_public_key: XOnlyPublicKey,

    pub peg_out_chain_event: Option<PegOutEvent>,
    pub peg_out_transaction: Option<PegOutTransaction>,

    #[serde(skip)]
    lock_scripts_generator_wrapper: LockScriptsGeneratorWrapper,
}

impl BaseGraph for PegOutGraph {
    fn network(&self) -> Network {
        self.network
    }

    fn id(&self) -> &String {
        &self.id
    }

    fn verifier_sign(
        &mut self,
        verifier_context: &VerifierContext,
        secret_nonces: &HashMap<Txid, HashMap<usize, SecNonce>>,
    ) {
        self.assert_initial_transaction.pre_sign(
            verifier_context,
            &self.connector_b,
            &secret_nonces[&self.assert_initial_transaction.tx().compute_txid()],
        );
        self.assert_final_transaction.pre_sign(
            verifier_context,
            &self.connector_d,
            &secret_nonces[&self.assert_final_transaction.tx().compute_txid()],
        );
        self.disprove_chain_transaction.pre_sign(
            verifier_context,
            &self.connector_b,
            &secret_nonces[&self.disprove_chain_transaction.tx().compute_txid()],
        );
        self.disprove_transaction.pre_sign(
            verifier_context,
            &self.connector_5,
            &secret_nonces[&self.disprove_transaction.tx().compute_txid()],
        );
        self.kick_off_timeout_transaction.pre_sign(
            verifier_context,
            &self.connector_1,
            &secret_nonces[&self.kick_off_timeout_transaction.tx().compute_txid()],
        );
        self.start_time_timeout_transaction.pre_sign(
            verifier_context,
            &self.connector_1,
            &self.connector_2,
            &secret_nonces[&self.start_time_timeout_transaction.tx().compute_txid()],
        );
        self.take_1_transaction.pre_sign(
            verifier_context,
            &self.connector_0,
            &self.connector_b,
            &secret_nonces[&self.take_1_transaction.tx().compute_txid()],
        );
        self.take_2_transaction.pre_sign(
            verifier_context,
            &self.connector_0,
            &self.connector_5,
            &secret_nonces[&self.take_2_transaction.tx().compute_txid()],
        );

        self.n_of_n_presigned = true; // TODO: set to true after collecting all n of n signatures
    }

    fn push_verifier_nonces(
        &mut self,
        verifier_context: &VerifierContext,
    ) -> HashMap<Txid, HashMap<usize, SecNonce>> {
        self.all_presigned_txs_mut()
            .map(|tx_wrapper| {
                (
                    tx_wrapper.tx().compute_txid(),
                    tx_wrapper.push_nonces(verifier_context),
                )
            })
            .collect()
    }
}

impl PegOutGraph {
    pub fn new(
        context: &OperatorContext,
        peg_in_graph: &PegInGraph,
        peg_out_confirm_input: Input,
        commitment_secrets: &HashMap<CommitmentMessageId, WinternitzSecret>,
        lock_scripts_generator: LockScriptsGenerator,
    ) -> Self {
        let peg_in_confirm_transaction = peg_in_graph.peg_in_confirm_transaction_ref();
        let peg_in_confirm_txid = peg_in_confirm_transaction.tx().compute_txid();

        let connector_1_commitment_public_keys = HashMap::from([
            (
                CommitmentMessageId::Superblock,
                WinternitzPublicKey::from(&commitment_secrets[&CommitmentMessageId::Superblock]),
            ),
            (
                CommitmentMessageId::SuperblockHash,
                WinternitzPublicKey::from(
                    &commitment_secrets[&CommitmentMessageId::SuperblockHash],
                ),
            ),
        ]);
        let connector_2_commitment_public_keys = HashMap::from([(
            CommitmentMessageId::StartTime,
            WinternitzPublicKey::from(&commitment_secrets[&CommitmentMessageId::StartTime]),
        )]);
        let connector_6_commitment_public_keys = HashMap::from([
            (
                CommitmentMessageId::PegOutTxIdSourceNetwork,
                WinternitzPublicKey::from(
                    &commitment_secrets[&CommitmentMessageId::PegOutTxIdSourceNetwork],
                ),
            ),
            (
                CommitmentMessageId::PegOutTxIdDestinationNetwork,
                WinternitzPublicKey::from(
                    &commitment_secrets[&CommitmentMessageId::PegOutTxIdDestinationNetwork],
                ),
            ),
        ]);

        let (connector_e1_commitment_public_keys, connector_e2_commitment_public_keys) =
            groth16_commitment_secrets_to_public_keys(commitment_secrets);

        let connectors = Self::create_new_connectors(
            context.network,
            &context.n_of_n_taproot_public_key,
            &context.operator_taproot_public_key,
            &context.operator_public_key,
            &connector_1_commitment_public_keys,
            &connector_2_commitment_public_keys,
            &connector_6_commitment_public_keys,
            &connector_e1_commitment_public_keys,
            &connector_e2_commitment_public_keys,
            lock_scripts_generator,
            None,
        );

        let peg_out_confirm_transaction =
            PegOutConfirmTransaction::new(context, &connectors.connector_6, peg_out_confirm_input);
        let peg_out_confirm_txid = peg_out_confirm_transaction.tx().compute_txid();

        let kick_off_1_vout_0 = 0;
        let kick_off_1_transaction = KickOff1Transaction::new(
            context,
            &connectors.connector_1,
            &connectors.connector_2,
            &connectors.connector_6,
            Input {
                outpoint: OutPoint {
                    txid: peg_out_confirm_txid,
                    vout: kick_off_1_vout_0.to_u32().unwrap(),
                },
                amount: peg_out_confirm_transaction.tx().output[kick_off_1_vout_0].value,
            },
        );
        let kick_off_1_txid = kick_off_1_transaction.tx().compute_txid();

        let start_time_vout_0 = 2;
        let start_time_transaction = StartTimeTransaction::new(
            context,
            &connectors.connector_2,
            Input {
                outpoint: OutPoint {
                    txid: kick_off_1_txid,
                    vout: start_time_vout_0.to_u32().unwrap(),
                },
                amount: kick_off_1_transaction.tx().output[start_time_vout_0].value,
            },
        );

        let start_time_timeout_vout_0 = 2;
        let start_time_timeout_vout_1 = 1;
        let start_time_timeout_transaction = StartTimeTimeoutTransaction::new(
            context,
            &connectors.connector_1,
            &connectors.connector_2,
            Input {
                outpoint: OutPoint {
                    txid: kick_off_1_txid,
                    vout: start_time_timeout_vout_0.to_u32().unwrap(),
                },
                amount: kick_off_1_transaction.tx().output[start_time_timeout_vout_0].value,
            },
            Input {
                outpoint: OutPoint {
                    txid: kick_off_1_txid,
                    vout: start_time_timeout_vout_1.to_u32().unwrap(),
                },
                amount: kick_off_1_transaction.tx().output[start_time_timeout_vout_1].value,
            },
        );

        let kick_off_2_vout_0 = 1;
        let kick_off_2_transaction = KickOff2Transaction::new(
            context,
            &connectors.connector_1,
            Input {
                outpoint: OutPoint {
                    txid: kick_off_1_txid,
                    vout: kick_off_2_vout_0.to_u32().unwrap(),
                },
                amount: kick_off_1_transaction.tx().output[kick_off_2_vout_0].value,
            },
        );
        let kick_off_2_txid = kick_off_2_transaction.tx().compute_txid();

        let kick_off_timeout_vout_0 = 1;
        let kick_off_timeout_transaction = KickOffTimeoutTransaction::new(
            context,
            &connectors.connector_1,
            Input {
                outpoint: OutPoint {
                    txid: kick_off_1_txid,
                    vout: kick_off_timeout_vout_0.to_u32().unwrap(),
                },
                amount: kick_off_1_transaction.tx().output[kick_off_timeout_vout_0].value,
            },
        );

        let input_amount_crowdfunding = Amount::from_btc(CROWDFUNDING_AMOUNT).unwrap();
        let challenge_vout_0 = 0;
        let challenge_transaction = ChallengeTransaction::new(
            context,
            &connectors.connector_a,
            Input {
                outpoint: OutPoint {
                    txid: kick_off_1_txid,
                    vout: challenge_vout_0.to_u32().unwrap(),
                },
                amount: kick_off_1_transaction.tx().output[challenge_vout_0].value,
            },
            input_amount_crowdfunding,
        );

        let take_1_vout_0 = 0;
        let take_1_vout_1 = 0;
        let take_1_vout_2 = 0;
        let take_1_vout_3 = 1;
        let take_1_transaction = Take1Transaction::new(
            context,
            &connectors.connector_0,
            &connectors.connector_3,
            &connectors.connector_a,
            &connectors.connector_b,
            Input {
                outpoint: OutPoint {
                    txid: peg_in_confirm_txid,
                    vout: take_1_vout_0.to_u32().unwrap(),
                },
                amount: peg_in_confirm_transaction.tx().output[take_1_vout_0].value,
            },
            Input {
                outpoint: OutPoint {
                    txid: kick_off_1_txid,
                    vout: take_1_vout_1.to_u32().unwrap(),
                },
                amount: kick_off_1_transaction.tx().output[take_1_vout_1].value,
            },
            Input {
                outpoint: OutPoint {
                    txid: kick_off_2_txid,
                    vout: take_1_vout_2.to_u32().unwrap(),
                },
                amount: kick_off_2_transaction.tx().output[take_1_vout_2].value,
            },
            Input {
                outpoint: OutPoint {
                    txid: kick_off_2_txid,
                    vout: take_1_vout_3.to_u32().unwrap(),
                },
                amount: kick_off_2_transaction.tx().output[take_1_vout_3].value,
            },
        );

        // assert initial
        let assert_initial_vout_0 = 1;
        let assert_initial_transaction = AssertInitialTransaction::new(
            &connectors.connector_b,
            &connectors.connector_d,
            &connectors.assert_commit_connectors_e_1,
            &connectors.assert_commit_connectors_e_2,
            Input {
                outpoint: OutPoint {
                    txid: kick_off_2_txid,
                    vout: assert_initial_vout_0.to_u32().unwrap(),
                },
                amount: kick_off_2_transaction.tx().output[assert_initial_vout_0].value,
            },
        );
        let assert_initial_txid = assert_initial_transaction.tx().compute_txid();

        // assert commit txs
        let mut vout_base = 1;
        let assert_commit_1_transaction = AssertCommit1Transaction::new(
            &connectors.assert_commit_connectors_e_1,
            &connectors.assert_commit_connectors_f.connector_f_1,
            (0..connectors.assert_commit_connectors_e_1.connectors_num())
                .map(|idx| Input {
                    outpoint: OutPoint {
                        txid: assert_initial_transaction.tx().compute_txid(),
                        vout: (idx + vout_base).to_u32().unwrap(),
                    },
                    amount: assert_initial_transaction.tx().output[idx + vout_base].value,
                })
                .collect(),
        );

        vout_base += connectors.assert_commit_connectors_e_1.connectors_num();

        let assert_commit_2_transaction = AssertCommit2Transaction::new(
            &connectors.assert_commit_connectors_e_2,
            &connectors.assert_commit_connectors_f.connector_f_2,
            (0..connectors.assert_commit_connectors_e_2.connectors_num())
                .map(|idx| Input {
                    outpoint: OutPoint {
                        txid: assert_initial_transaction.tx().compute_txid(),
                        vout: (idx + vout_base).to_u32().unwrap(),
                    },
                    amount: assert_initial_transaction.tx().output[idx + vout_base].value,
                })
                .collect(),
        );

        // assert final
        let assert_final_vout_0 = 0;
        let assert_final_vout_1 = 0;
        let assert_final_vout_2 = 0;
        let assert_final_transaction = AssertFinalTransaction::new(
            context,
            &connectors.connector_4,
            &connectors.connector_5,
            &connectors.connector_c,
            &connectors.connector_d,
            &connectors.assert_commit_connectors_f,
            Input {
                outpoint: OutPoint {
                    txid: assert_initial_txid,
                    vout: assert_final_vout_0.to_u32().unwrap(),
                },
                amount: assert_initial_transaction.tx().output[assert_final_vout_0].value,
            },
            Input {
                outpoint: OutPoint {
                    txid: assert_commit_1_transaction.tx().compute_txid(),
                    vout: assert_final_vout_1.to_u32().unwrap(),
                },
                amount: assert_commit_1_transaction.tx().output[assert_final_vout_1].value,
            },
            Input {
                outpoint: OutPoint {
                    txid: assert_commit_2_transaction.tx().compute_txid(),
                    vout: assert_final_vout_2.to_u32().unwrap(),
                },
                amount: assert_commit_2_transaction.tx().output[assert_final_vout_2].value,
            },
        );
        let assert_final_txid = assert_final_transaction.tx().compute_txid();

        let take_2_vout_0 = 0;
        let take_2_vout_1 = 0;
        let take_2_vout_2 = 1;
        let take_2_vout_3 = 2;
        let take_2_transaction = Take2Transaction::new(
            context,
            &connectors.connector_0,
            &connectors.connector_4,
            &connectors.connector_5,
            &connectors.connector_c,
            Input {
                outpoint: OutPoint {
                    txid: peg_in_confirm_txid,
                    vout: take_2_vout_0.to_u32().unwrap(),
                },
                amount: peg_in_confirm_transaction.tx().output[take_2_vout_0].value,
            },
            Input {
                outpoint: OutPoint {
                    txid: assert_final_txid,
                    vout: take_2_vout_1.to_u32().unwrap(),
                },
                amount: assert_final_transaction.tx().output[take_2_vout_1].value,
            },
            Input {
                outpoint: OutPoint {
                    txid: assert_final_txid,
                    vout: take_2_vout_2.to_u32().unwrap(),
                },
                amount: assert_final_transaction.tx().output[take_2_vout_2].value,
            },
            Input {
                outpoint: OutPoint {
                    txid: assert_final_txid,
                    vout: take_2_vout_3.to_u32().unwrap(),
                },
                amount: assert_final_transaction.tx().output[take_2_vout_3].value,
            },
        );

        let script_index = 1; // TODO replace placeholder
        let disprove_vout_0 = 1;
        let disprove_vout_1 = 2;
        let disprove_transaction = DisproveTransaction::new(
            context,
            &connectors.connector_5,
            &connectors.connector_c,
            Input {
                outpoint: OutPoint {
                    txid: assert_final_txid,
                    vout: disprove_vout_0.to_u32().unwrap(),
                },
                amount: assert_final_transaction.tx().output[disprove_vout_0].value,
            },
            Input {
                outpoint: OutPoint {
                    txid: assert_final_txid,
                    vout: disprove_vout_1.to_u32().unwrap(),
                },
                amount: assert_final_transaction.tx().output[disprove_vout_1].value,
            },
            script_index,
        );

        let disprove_chain_vout_0 = 1;
        let disprove_chain_transaction = DisproveChainTransaction::new(
            context,
            &connectors.connector_b,
            Input {
                outpoint: OutPoint {
                    txid: kick_off_2_txid,
                    vout: disprove_chain_vout_0.to_u32().unwrap(),
                },
                amount: kick_off_2_transaction.tx().output[disprove_chain_vout_0].value,
            },
        );

        PegOutGraph {
            version: GRAPH_VERSION.to_string(),
            network: context.network,
            id: generate_id(peg_in_graph, &context.operator_public_key),
            n_of_n_presigned: false,
            n_of_n_public_key: context.n_of_n_public_key,
            n_of_n_taproot_public_key: context.n_of_n_taproot_public_key,
            peg_in_graph_id: peg_in_graph.id().clone(),
            peg_in_confirm_txid,
            connector_0: connectors.connector_0,
            connector_1: connectors.connector_1,
            connector_2: connectors.connector_2,
            connector_3: connectors.connector_3,
            connector_4: connectors.connector_4,
            connector_5: connectors.connector_5,
            connector_6: connectors.connector_6,
            connector_a: connectors.connector_a,
            connector_b: connectors.connector_b,
            connector_c: connectors.connector_c,
            connector_d: connectors.connector_d,
            connector_e_1: connectors.assert_commit_connectors_e_1,
            connector_e_2: connectors.assert_commit_connectors_e_2,
            connector_f_1: connectors.assert_commit_connectors_f.connector_f_1,
            connector_f_2: connectors.assert_commit_connectors_f.connector_f_2,
            peg_out_confirm_transaction,
            assert_initial_transaction,
            assert_commit_1_transaction,
            assert_commit_2_transaction,
            assert_final_transaction,
            challenge_transaction,
            disprove_chain_transaction,
            disprove_transaction,
            kick_off_1_transaction,
            kick_off_2_transaction,
            kick_off_timeout_transaction,
            start_time_transaction,
            start_time_timeout_transaction,
            take_1_transaction,
            take_2_transaction,
            operator_public_key: context.operator_public_key,
            operator_taproot_public_key: context.operator_taproot_public_key,
            peg_out_chain_event: None,
            peg_out_transaction: None,
            lock_scripts_generator_wrapper: LockScriptsGeneratorWrapper(lock_scripts_generator),
        }
    }

    pub fn new_for_validation(&self) -> Self {
        let peg_in_confirm_txid = self.take_1_transaction.tx().input[0].previous_output.txid; // Self-referencing

        let connectors = Self::create_new_connectors(
            self.network,
            &self.n_of_n_taproot_public_key,
            &self.operator_taproot_public_key,
            &self.operator_public_key,
            &self.connector_1.commitment_public_keys,
            &self.connector_2.commitment_public_keys,
            &self.connector_6.commitment_public_keys,
            &self.connector_e_1.commitment_public_keys(),
            &self.connector_e_2.commitment_public_keys(),
            self.lock_scripts_generator_wrapper.0,
            Some(self.connector_c.lock_scripts.clone()), // reuse lock scripts
        );

        let peg_out_confirm_vout_0 = 0;
        let peg_out_confirm_transaction = PegOutConfirmTransaction::new_for_validation(
            self.network,
            &self.operator_public_key,
            &connectors.connector_6,
            Input {
                outpoint: self.peg_out_confirm_transaction.tx().input[peg_out_confirm_vout_0]
                    .previous_output, // Self-referencing
                amount: self.peg_out_confirm_transaction.prev_outs()[peg_out_confirm_vout_0].value, // Self-referencing
            },
        );

        let kick_off_1_vout_0 = 0;
        let kick_off_1_transaction = KickOff1Transaction::new_for_validation(
            self.network,
            &self.operator_taproot_public_key,
            &self.n_of_n_taproot_public_key,
            &connectors.connector_1,
            &connectors.connector_2,
            &connectors.connector_6,
            Input {
                outpoint: self.kick_off_1_transaction.tx().input[kick_off_1_vout_0].previous_output, // Self-referencing
                amount: self.kick_off_1_transaction.prev_outs()[kick_off_1_vout_0].value, // Self-referencing
            },
        );
        let kick_off_1_txid = kick_off_1_transaction.tx().compute_txid();

        let start_time_vout_0 = 2;
        let start_time_transaction = StartTimeTransaction::new_for_validation(
            self.network,
            &self.operator_public_key,
            &connectors.connector_2,
            Input {
                outpoint: OutPoint {
                    txid: kick_off_1_txid,
                    vout: start_time_vout_0.to_u32().unwrap(),
                },
                amount: kick_off_1_transaction.tx().output[start_time_vout_0].value,
            },
        );

        let start_time_timeout_vout_0 = 2;
        let start_time_timeout_vout_1 = 1;
        let start_time_timeout_transaction = StartTimeTimeoutTransaction::new_for_validation(
            self.network,
            &connectors.connector_1,
            &connectors.connector_2,
            Input {
                outpoint: OutPoint {
                    txid: kick_off_1_txid,
                    vout: start_time_timeout_vout_0.to_u32().unwrap(),
                },
                amount: kick_off_1_transaction.tx().output[start_time_timeout_vout_0].value,
            },
            Input {
                outpoint: OutPoint {
                    txid: kick_off_1_txid,
                    vout: start_time_timeout_vout_1.to_u32().unwrap(),
                },
                amount: kick_off_1_transaction.tx().output[start_time_timeout_vout_1].value,
            },
        );

        let kick_off_2_vout_0 = 1;
        let kick_off_2_transaction = KickOff2Transaction::new_for_validation(
            self.network,
            &self.operator_public_key,
            &self.n_of_n_taproot_public_key,
            &connectors.connector_1,
            Input {
                outpoint: OutPoint {
                    txid: kick_off_1_txid,
                    vout: kick_off_2_vout_0.to_u32().unwrap(),
                },
                amount: kick_off_1_transaction.tx().output[kick_off_2_vout_0].value,
            },
        );
        let kick_off_2_txid = kick_off_2_transaction.tx().compute_txid();

        let kick_off_timeout_vout_0 = 1;
        let kick_off_timeout_transaction = KickOffTimeoutTransaction::new_for_validation(
            self.network,
            &connectors.connector_1,
            Input {
                outpoint: OutPoint {
                    txid: kick_off_1_txid,
                    vout: kick_off_timeout_vout_0.to_u32().unwrap(),
                },
                amount: kick_off_1_transaction.tx().output[kick_off_timeout_vout_0].value,
            },
        );

        let input_amount_crowdfunding = Amount::from_btc(CROWDFUNDING_AMOUNT).unwrap();
        let challenge_vout_0 = 0;
        let challenge_transaction = ChallengeTransaction::new_for_validation(
            self.network,
            &self.operator_public_key,
            &self.connector_a,
            Input {
                outpoint: OutPoint {
                    txid: kick_off_1_txid,
                    vout: challenge_vout_0.to_u32().unwrap(),
                },
                amount: kick_off_1_transaction.tx().output[challenge_vout_0].value,
            },
            input_amount_crowdfunding,
        );

        let take_1_vout_0 = 0;
        let take_1_vout_1 = 0;
        let take_1_vout_2 = 0;
        let take_1_vout_3 = 1;
        let take_1_transaction = Take1Transaction::new_for_validation(
            self.network,
            &self.operator_public_key,
            &connectors.connector_0,
            &connectors.connector_3,
            &connectors.connector_a,
            &connectors.connector_b,
            Input {
                outpoint: OutPoint {
                    txid: peg_in_confirm_txid,
                    vout: take_1_vout_0.to_u32().unwrap(),
                },
                amount: self.take_1_transaction.prev_outs()[take_1_vout_0].value, // Self-referencing
            },
            Input {
                outpoint: OutPoint {
                    txid: kick_off_1_txid,
                    vout: take_1_vout_1.to_u32().unwrap(),
                },
                amount: kick_off_1_transaction.tx().output[take_1_vout_1].value,
            },
            Input {
                outpoint: OutPoint {
                    txid: kick_off_2_txid,
                    vout: take_1_vout_2.to_u32().unwrap(),
                },
                amount: kick_off_2_transaction.tx().output[take_1_vout_2].value,
            },
            Input {
                outpoint: OutPoint {
                    txid: kick_off_2_txid,
                    vout: take_1_vout_3.to_u32().unwrap(),
                },
                amount: kick_off_2_transaction.tx().output[take_1_vout_3].value,
            },
        );

        // assert initial
        let assert_initial_vout_0 = 1;
        let assert_initial_transaction = AssertInitialTransaction::new_for_validation(
            &connectors.connector_b,
            &connectors.connector_d,
            &connectors.assert_commit_connectors_e_1,
            &connectors.assert_commit_connectors_e_2,
            Input {
                outpoint: OutPoint {
                    txid: kick_off_2_txid,
                    vout: assert_initial_vout_0.to_u32().unwrap(),
                },
                amount: kick_off_2_transaction.tx().output[assert_initial_vout_0].value,
            },
        );
        let assert_initial_txid = assert_initial_transaction.tx().compute_txid();

        // assert commit txs
        let mut vout_base = 1;
        let assert_commit_1_transaction = AssertCommit1Transaction::new_for_validation(
            &connectors.assert_commit_connectors_e_1,
            &connectors.assert_commit_connectors_f.connector_f_1,
            (0..connectors.assert_commit_connectors_e_1.connectors_num())
                .map(|idx| Input {
                    outpoint: OutPoint {
                        txid: assert_initial_transaction.tx().compute_txid(),
                        vout: (idx + vout_base).to_u32().unwrap(),
                    },
                    amount: assert_initial_transaction.tx().output[idx + vout_base].value,
                })
                .collect(),
        );

        vout_base += connectors.assert_commit_connectors_e_1.connectors_num();

        let assert_commit_2_transaction = AssertCommit2Transaction::new_for_validation(
            &connectors.assert_commit_connectors_e_2,
            &connectors.assert_commit_connectors_f.connector_f_2,
            (0..connectors.assert_commit_connectors_e_2.connectors_num())
                .map(|idx| Input {
                    outpoint: OutPoint {
                        txid: assert_initial_transaction.tx().compute_txid(),
                        vout: (idx + vout_base).to_u32().unwrap(),
                    },
                    amount: assert_initial_transaction.tx().output[idx + vout_base].value,
                })
                .collect(),
        );

        // assert final
        let assert_final_vout_0 = 0;
        let assert_final_vout_1 = 0;
        let assert_final_vout_2 = 0;
        let assert_final_transaction = AssertFinalTransaction::new_for_validation(
            &connectors.connector_4,
            &connectors.connector_5,
            &connectors.connector_c,
            &connectors.connector_d,
            &connectors.assert_commit_connectors_f,
            Input {
                outpoint: OutPoint {
                    txid: assert_initial_txid,
                    vout: assert_final_vout_0.to_u32().unwrap(),
                },
                amount: assert_initial_transaction.tx().output[assert_final_vout_0].value,
            },
            Input {
                outpoint: OutPoint {
                    txid: assert_commit_1_transaction.tx().compute_txid(),
                    vout: assert_final_vout_1.to_u32().unwrap(),
                },
                amount: assert_commit_1_transaction.tx().output[assert_final_vout_1].value,
            },
            Input {
                outpoint: OutPoint {
                    txid: assert_commit_2_transaction.tx().compute_txid(),
                    vout: assert_final_vout_2.to_u32().unwrap(),
                },
                amount: assert_commit_2_transaction.tx().output[assert_final_vout_2].value,
            },
        );
        let assert_final_txid = assert_final_transaction.tx().compute_txid();

        let take_2_vout_0 = 0;
        let take_2_vout_1 = 0;
        let take_2_vout_2 = 1;
        let take_2_vout_3 = 2;
        let take_2_transaction = Take2Transaction::new_for_validation(
            self.network,
            &self.operator_public_key,
            &connectors.connector_0,
            &connectors.connector_4,
            &connectors.connector_5,
            &connectors.connector_c,
            Input {
                outpoint: OutPoint {
                    txid: peg_in_confirm_txid,
                    vout: take_2_vout_0.to_u32().unwrap(),
                },
                amount: self.take_2_transaction.prev_outs()[take_2_vout_0].value, // Self-referencing
            },
            Input {
                outpoint: OutPoint {
                    txid: assert_final_txid,
                    vout: take_2_vout_1.to_u32().unwrap(),
                },
                amount: assert_final_transaction.tx().output[take_2_vout_1].value,
            },
            Input {
                outpoint: OutPoint {
                    txid: assert_final_txid,
                    vout: take_2_vout_2.to_u32().unwrap(),
                },
                amount: assert_final_transaction.tx().output[take_2_vout_2].value,
            },
            Input {
                outpoint: OutPoint {
                    txid: assert_final_txid,
                    vout: take_2_vout_3.to_u32().unwrap(),
                },
                amount: assert_final_transaction.tx().output[take_2_vout_3].value,
            },
        );

        let script_index = 1; // TODO replace placeholder
        let disprove_vout_0 = 1;
        let disprove_vout_1 = 2;
        let disprove_transaction = DisproveTransaction::new_for_validation(
            self.network,
            &self.connector_5,
            &self.connector_c,
            Input {
                outpoint: OutPoint {
                    txid: assert_final_txid,
                    vout: disprove_vout_0.to_u32().unwrap(),
                },
                amount: assert_final_transaction.tx().output[disprove_vout_0].value,
            },
            Input {
                outpoint: OutPoint {
                    txid: assert_final_txid,
                    vout: disprove_vout_1.to_u32().unwrap(),
                },
                amount: assert_final_transaction.tx().output[disprove_vout_1].value,
            },
            script_index,
        );

        let disprove_chain_vout_0 = 1;
        let disprove_chain_transaction = DisproveChainTransaction::new_for_validation(
            self.network,
            &self.connector_b,
            Input {
                outpoint: OutPoint {
                    txid: kick_off_2_txid,
                    vout: disprove_chain_vout_0.to_u32().unwrap(),
                },
                amount: kick_off_2_transaction.tx().output[disprove_chain_vout_0].value,
            },
        );

        PegOutGraph {
            version: GRAPH_VERSION.to_string(),
            network: self.network,
            id: self.id.clone(),
            n_of_n_presigned: false,
            n_of_n_public_key: self.n_of_n_public_key,
            n_of_n_taproot_public_key: self.n_of_n_taproot_public_key,
            peg_in_graph_id: self.peg_in_graph_id.clone(),
            peg_in_confirm_txid,
            connector_0: connectors.connector_0,
            connector_1: connectors.connector_1,
            connector_2: connectors.connector_2,
            connector_3: connectors.connector_3,
            connector_4: connectors.connector_4,
            connector_5: connectors.connector_5,
            connector_6: connectors.connector_6,
            connector_a: connectors.connector_a,
            connector_b: connectors.connector_b,
            connector_c: connectors.connector_c,
            connector_d: connectors.connector_d,
            connector_e_1: connectors.assert_commit_connectors_e_1,
            connector_e_2: connectors.assert_commit_connectors_e_2,
            connector_f_1: connectors.assert_commit_connectors_f.connector_f_1,
            connector_f_2: connectors.assert_commit_connectors_f.connector_f_2,
            peg_out_confirm_transaction,
            assert_initial_transaction,
            assert_commit_1_transaction,
            assert_commit_2_transaction,
            assert_final_transaction,
            challenge_transaction,
            disprove_chain_transaction,
            disprove_transaction,
            kick_off_1_transaction,
            kick_off_2_transaction,
            kick_off_timeout_transaction,
            start_time_transaction,
            start_time_timeout_transaction,
            take_1_transaction,
            take_2_transaction,
            operator_public_key: self.operator_public_key,
            operator_taproot_public_key: self.operator_taproot_public_key,
            peg_out_chain_event: None,
            peg_out_transaction: None,
            lock_scripts_generator_wrapper: self.lock_scripts_generator_wrapper.clone(),
        }
    }

    pub async fn verifier_status(&self, client: &AsyncClient) -> PegOutVerifierStatus {
        if self.n_of_n_presigned {
            let (
                _,
                _,
                _,
                assert_final_status,
                challenge_status,
                disprove_chain_status,
                disprove_status,
                _,
                kick_off_1_status,
                kick_off_2_status,
                kick_off_timeout_status,
                _,
                start_time_timeout_status,
                start_time_status,
                take_1_status,
                take_2_status,
            ) = Self::get_peg_out_statuses(self, client).await;
            let blockchain_height = client.get_height().await;

            if kick_off_2_status
                .as_ref()
                .is_ok_and(|status| status.confirmed)
            {
                if take_1_status.as_ref().is_ok_and(|status| status.confirmed)
                    || take_2_status.as_ref().is_ok_and(|status| status.confirmed)
                {
                    PegOutVerifierStatus::PegOutComplete
                } else if disprove_status
                    .as_ref()
                    .is_ok_and(|status| status.confirmed)
                    || disprove_chain_status
                        .as_ref()
                        .is_ok_and(|status| status.confirmed)
                {
                    return PegOutVerifierStatus::PegOutFailed; // TODO: can be also `PegOutVerifierStatus::PegOutComplete`
                } else if assert_final_status
                    .as_ref()
                    .is_ok_and(|status| status.confirmed)
                {
                    return PegOutVerifierStatus::PegOutDisproveAvailable;
                } else {
                    return PegOutVerifierStatus::PegOutDisproveChainAvailable;
                }
            } else if kick_off_1_status
                .as_ref()
                .is_ok_and(|status| status.confirmed)
            {
                if start_time_timeout_status
                    .as_ref()
                    .is_ok_and(|status| status.confirmed)
                    || kick_off_timeout_status
                        .as_ref()
                        .is_ok_and(|status| status.confirmed)
                {
                    return PegOutVerifierStatus::PegOutFailed; // TODO: can be also `PegOutVerifierStatus::PegOutComplete`
                } else if start_time_status
                    .as_ref()
                    .is_ok_and(|status| !status.confirmed)
                {
                    if kick_off_1_status
                        .as_ref()
                        .unwrap()
                        .block_height
                        .is_some_and(|block_height| {
                            blockchain_height.is_ok_and(|blockchain_height| {
                                block_height + self.connector_1.num_blocks_timelock_leaf_2
                                    <= blockchain_height
                            })
                        })
                    {
                        return PegOutVerifierStatus::PegOutStartTimeTimeoutAvailable;
                    } else {
                        return PegOutVerifierStatus::PegOutWait;
                    }
                } else if kick_off_1_status
                    .as_ref()
                    .unwrap()
                    .block_height
                    .is_some_and(|block_height| {
                        blockchain_height.is_ok_and(|blockchain_height| {
                            block_height + self.connector_1.num_blocks_timelock_leaf_1
                                <= blockchain_height
                        })
                    })
                {
                    return PegOutVerifierStatus::PegOutKickOffTimeoutAvailable;
                } else if challenge_status
                    .as_ref()
                    .is_ok_and(|status| !status.confirmed)
                {
                    return PegOutVerifierStatus::PegOutChallengeAvailable;
                } else {
                    return PegOutVerifierStatus::PegOutWait;
                }
            } else {
                return PegOutVerifierStatus::PegOutWait;
            }
        } else {
            PegOutVerifierStatus::PegOutPresign
        }
    }

    pub async fn operator_status(&self, client: &AsyncClient) -> PegOutOperatorStatus {
        if self.n_of_n_presigned && self.is_peg_out_initiated() {
            let (
                assert_initial_status,
                assert_commit_1_status,
                assert_commit_2_status,
                assert_final_status,
                challenge_status,
                disprove_chain_status,
                disprove_status,
                peg_out_confirm_status,
                kick_off_1_status,
                kick_off_2_status,
                kick_off_timeout_status,
                peg_out_status,
                start_time_timeout_status,
                start_time_status,
                take_1_status,
                take_2_status,
            ) = Self::get_peg_out_statuses(self, client).await;
            let blockchain_height = client.get_height().await;

            if peg_out_status.is_some_and(|status| status.unwrap().confirmed) {
                if kick_off_2_status
                    .as_ref()
                    .is_ok_and(|status| status.confirmed)
                {
                    if take_1_status.as_ref().is_ok_and(|status| status.confirmed)
                        || take_2_status.as_ref().is_ok_and(|status| status.confirmed)
                    {
                        return PegOutOperatorStatus::PegOutComplete;
                    } else if disprove_chain_status
                        .as_ref()
                        .is_ok_and(|status| status.confirmed)
                        || disprove_status
                            .as_ref()
                            .is_ok_and(|status| status.confirmed)
                    {
                        return PegOutOperatorStatus::PegOutFailed; // TODO: can be also `PegOutOperatorStatus::PegOutComplete`
                    } else if challenge_status.is_ok_and(|status| status.confirmed) {
                        if assert_final_status
                            .as_ref()
                            .is_ok_and(|status| status.confirmed)
                        {
                            if assert_final_status
                                .as_ref()
                                .unwrap()
                                .block_height
                                .is_some_and(|block_height| {
                                    blockchain_height.is_ok_and(|blockchain_height| {
                                        block_height + self.connector_4.num_blocks_timelock
                                            <= blockchain_height
                                    })
                                })
                            {
                                return PegOutOperatorStatus::PegOutTake2Available;
                            } else {
                                return PegOutOperatorStatus::PegOutWait;
                            }
                        } else if kick_off_2_status
                            .as_ref()
                            .unwrap()
                            .block_height
                            .is_some_and(|block_height| {
                                blockchain_height.is_ok_and(|blockchain_height| {
                                    block_height + self.connector_b.num_blocks_timelock_1
                                        <= blockchain_height
                                })
                            })
                        {
                            if assert_initial_status
                                .as_ref()
                                .is_ok_and(|status| status.confirmed)
                            {
                                if assert_commit_1_status
                                    .as_ref()
                                    .is_ok_and(|status| status.confirmed)
                                    && assert_commit_2_status
                                        .as_ref()
                                        .is_ok_and(|status| status.confirmed)
                                {
                                    return PegOutOperatorStatus::PegOutAssertFinalAvailable;
                                } else if assert_commit_1_status
                                    .as_ref()
                                    .is_ok_and(|status| status.confirmed)
                                {
                                    return PegOutOperatorStatus::PegOutAssertCommit2Available;
                                } else {
                                    return PegOutOperatorStatus::PegOutAssertCommit1Available;
                                }
                            } else {
                                return PegOutOperatorStatus::PegOutAssertInitialAvailable;
                            }
                        } else {
                            return PegOutOperatorStatus::PegOutWait;
                        }
                    } else if kick_off_2_status
                        .as_ref()
                        .unwrap()
                        .block_height
                        .is_some_and(|block_height| {
                            blockchain_height.is_ok_and(|blockchain_height| {
                                block_height + self.connector_3.num_blocks_timelock
                                    <= blockchain_height
                            })
                        })
                    {
                        return PegOutOperatorStatus::PegOutTake1Available;
                    } else {
                        return PegOutOperatorStatus::PegOutWait;
                    }
                } else if kick_off_1_status
                    .as_ref()
                    .is_ok_and(|status| status.confirmed)
                {
                    if start_time_timeout_status
                        .as_ref()
                        .is_ok_and(|status| status.confirmed)
                        || kick_off_timeout_status
                            .as_ref()
                            .is_ok_and(|status| status.confirmed)
                    {
                        return PegOutOperatorStatus::PegOutFailed; // TODO: can be also `PegOutOperatorStatus::PegOutComplete`
                    } else if start_time_status
                        .as_ref()
                        .is_ok_and(|status| status.confirmed)
                    {
                        if kick_off_1_status
                            .as_ref()
                            .unwrap()
                            .block_height
                            .is_some_and(|block_height| {
                                blockchain_height.is_ok_and(|blockchain_height| {
                                    block_height + self.connector_1.num_blocks_timelock_leaf_0
                                        <= blockchain_height
                                })
                            })
                        {
                            return PegOutOperatorStatus::PegOutKickOff2Available;
                        } else {
                            return PegOutOperatorStatus::PegOutWait;
                        }
                    } else {
                        return PegOutOperatorStatus::PegOutStartTimeAvailable;
                    }
                } else if peg_out_confirm_status
                    .as_ref()
                    .is_ok_and(|status| status.confirmed)
                {
                    return PegOutOperatorStatus::PegOutKickOff1Available;
                } else {
                    return PegOutOperatorStatus::PegOutPegOutConfirmAvailable;
                }
            } else {
                return PegOutOperatorStatus::PegOutStartPegOut;
            }
        }

        PegOutOperatorStatus::PegOutWait
    }

    pub fn interpret_withdrawer_status(
        &self,
        peg_out_status: Option<&Result<TxStatus, esplora_client::Error>>,
    ) -> PegOutWithdrawerStatus {
        if let Some(peg_out_status) = peg_out_status {
            if peg_out_status.as_ref().is_ok_and(|status| status.confirmed) {
                PegOutWithdrawerStatus::PegOutComplete
            } else {
                PegOutWithdrawerStatus::PegOutWait
            }
        } else {
            PegOutWithdrawerStatus::PegOutNotStarted
        }
    }

    pub async fn withdrawer_status(&self, client: &AsyncClient) -> PegOutWithdrawerStatus {
        let peg_out_status = match self.peg_out_transaction {
            Some(_) => {
                let peg_out_txid = self
                    .peg_out_transaction
                    .as_ref()
                    .unwrap()
                    .tx()
                    .compute_txid();
                let peg_out_status = client.get_tx_status(&peg_out_txid).await;
                Some(peg_out_status)
            }
            None => None,
        };
        self.interpret_withdrawer_status(peg_out_status.as_ref())
    }

    pub async fn peg_out(
        &mut self,
        client: &AsyncClient,
        context: &OperatorContext,
        input: Input,
    ) -> Result<Transaction, Error> {
        if !self.is_peg_out_initiated() {
            return Err(Error::L2(L2Error::PegOutNotInitiated));
        }

        if self.peg_out_transaction.is_some() {
            let txid = self
                .peg_out_transaction
                .as_ref()
                .unwrap()
                .tx()
                .compute_txid();
            verify_if_not_mined(client, txid).await?;
        } else {
            let event = self.peg_out_chain_event.as_ref().unwrap();
            let tx = PegOutTransaction::new(context, event, input);
            self.peg_out_transaction = Some(tx);
        }

        Ok(self.peg_out_transaction.as_mut().unwrap().finalize())
    }

    pub async fn peg_out_confirm(&mut self, client: &AsyncClient) -> Result<Transaction, Error> {
        verify_if_not_mined(client, self.peg_out_confirm_transaction.tx().compute_txid()).await?;

        if self.peg_out_transaction.as_ref().is_some() {
            let peg_out_txid = self
                .peg_out_transaction
                .as_ref()
                .unwrap()
                .tx()
                .compute_txid();
            let peg_out_status = client.get_tx_status(&peg_out_txid).await;

            match peg_out_status {
                Ok(status) => match status.confirmed {
                    true => Ok(self.peg_out_confirm_transaction.finalize()),
                    false => Err(Error::Graph(GraphError::PrecedingTxNotConfirmed(vec![
                        NamedTx::for_tx(
                            self.peg_out_transaction.as_ref().unwrap(),
                            status.confirmed,
                        ),
                    ]))),
                },
                Err(e) => Err(Error::Esplora(e)),
            }
        } else {
            Err(Error::Graph(GraphError::PrecedingTxNotCreated("peg-out")))
        }
    }

    pub async fn kick_off_1(
        &mut self,
        client: &AsyncClient,
        context: &OperatorContext,
        source_network_txid_commitment_secret: &WinternitzSecret,
        destination_network_txid_commitment_secret: &WinternitzSecret,
    ) -> Result<Transaction, Error> {
        verify_if_not_mined(client, self.kick_off_1_transaction.tx().compute_txid()).await?;

        let peg_out_confirm_txid = self.peg_out_confirm_transaction.tx().compute_txid();
        let peg_out_confirm_status = client.get_tx_status(&peg_out_confirm_txid).await;

        match peg_out_confirm_status {
            Ok(status) => match status.confirmed {
                true => {
                    let pegout_txid = self
                        .peg_out_transaction
                        .as_ref()
                        .unwrap()
                        .tx()
                        .compute_txid()
                        .as_byte_array()
                        .to_owned();
                    let source_network_txid_inputs = WinternitzSigningInputs {
                        message: &pegout_txid,
                        signing_key: source_network_txid_commitment_secret,
                    };
                    let destination_network_txid_inputs = WinternitzSigningInputs {
                        message: self
                            .peg_out_chain_event
                            .as_ref()
                            .unwrap()
                            .tx_hash
                            .as_slice(),
                        signing_key: destination_network_txid_commitment_secret,
                    };
                    self.kick_off_1_transaction.sign(
                        context,
                        &self.connector_6,
                        &source_network_txid_inputs,
                        &destination_network_txid_inputs,
                    );
                    Ok(self.kick_off_1_transaction.finalize())
                }
                false => Err(Error::Graph(GraphError::PrecedingTxNotConfirmed(vec![
                    NamedTx::for_tx(&self.peg_out_confirm_transaction, status.confirmed),
                ]))),
            },
            Err(e) => Err(Error::Esplora(e)),
        }
    }

    pub async fn challenge(
        &mut self,
        client: &AsyncClient,
        context: &dyn BaseContext,
        crowdfundng_inputs: &Vec<InputWithScript<'_>>,
        keypair: &Keypair,
        output_script_pubkey: ScriptBuf,
    ) -> Result<Transaction, Error> {
        verify_if_not_mined(client, self.challenge_transaction.tx().compute_txid()).await?;

        let kick_off_1_txid = self.kick_off_1_transaction.tx().compute_txid();
        let kick_off_1_status = client.get_tx_status(&kick_off_1_txid).await;

        match kick_off_1_status {
            Ok(status) => match status.confirmed {
                true => {
                    self.challenge_transaction.add_inputs_and_output(
                        context,
                        crowdfundng_inputs,
                        keypair,
                        output_script_pubkey,
                    );
                    Ok(self.challenge_transaction.finalize())
                }
                false => Err(Error::Graph(GraphError::PrecedingTxNotConfirmed(vec![
                    NamedTx::for_tx(&self.kick_off_1_transaction, status.confirmed),
                ]))),
            },
            Err(e) => Err(Error::Esplora(e)),
        }
    }

    pub async fn start_time(
        &mut self,
        client: &AsyncClient,
        context: &OperatorContext,
        start_time_commitment_secret: &WinternitzSecret,
    ) -> Result<Transaction, Error> {
        verify_if_not_mined(client, self.start_time_transaction.tx().compute_txid()).await?;

        let kick_off_1_txid = self.kick_off_1_transaction.tx().compute_txid();
        let kick_off_1_status = client.get_tx_status(&kick_off_1_txid).await;

        match kick_off_1_status {
            Ok(status) => match status.confirmed {
                true => {
                    self.start_time_transaction.sign(
                        context,
                        &self.connector_2,
                        get_start_time_block_number(context.network),
                        start_time_commitment_secret,
                    );
                    Ok(self.start_time_transaction.finalize())
                }
                false => Err(Error::Graph(GraphError::PrecedingTxNotConfirmed(vec![
                    NamedTx::for_tx(&self.kick_off_1_transaction, status.confirmed),
                ]))),
            },
            Err(e) => Err(Error::Esplora(e)),
        }
    }

    pub async fn start_time_timeout(
        &mut self,
        client: &AsyncClient,
        output_script_pubkey: ScriptBuf,
    ) -> Result<Transaction, Error> {
        verify_if_not_mined(
            client,
            self.start_time_timeout_transaction.tx().compute_txid(),
        )
        .await?;

        let kick_off_1_txid = self.kick_off_1_transaction.tx().compute_txid();
        let kick_off_1_status = client.get_tx_status(&kick_off_1_txid).await;

        let blockchain_height = client.get_height().await;

        match kick_off_1_status {
            Ok(status) => match status.confirmed {
                true => match status.block_height {
                    Some(block_height)
                        if blockchain_height.is_ok_and(|height| {
                            block_height + self.connector_1.num_blocks_timelock_leaf_2 <= height
                        }) =>
                    {
                        self.start_time_timeout_transaction
                            .add_output(output_script_pubkey);
                        Ok(self.start_time_timeout_transaction.finalize())
                    }
                    _ => Err(Error::Graph(GraphError::PrecedingTxTimelockNotMet(
                        NamedTx::for_tx(&self.kick_off_1_transaction, status.confirmed),
                    ))),
                },
                false => Err(Error::Graph(GraphError::PrecedingTxNotConfirmed(vec![
                    NamedTx::for_tx(&self.kick_off_1_transaction, status.confirmed),
                ]))),
            },
            Err(e) => Err(Error::Esplora(e)),
        }
    }

    pub async fn kick_off_2(
        &mut self,
        client: &AsyncClient,
        context: &OperatorContext,
        superblock_commitment_secret: &WinternitzSecret,
        superblock_hash_commitment_secret: &WinternitzSecret,
    ) -> Result<Transaction, Error> {
        verify_if_not_mined(client, self.kick_off_2_transaction.tx().compute_txid()).await?;

        let kick_off_1_txid = self.kick_off_1_transaction.tx().compute_txid();
        let kick_off_1_status = client.get_tx_status(&kick_off_1_txid).await;

        let blockchain_height = client.get_height().await;

        match kick_off_1_status {
            Ok(status) => match status.confirmed {
                true => match status.block_height {
                    Some(block_height)
                        if blockchain_height.is_ok_and(|height| {
                            block_height + self.connector_1.num_blocks_timelock_leaf_0 <= height
                        }) =>
                    {
                        let superblock_header = find_superblock();
                        self.kick_off_2_transaction.sign(
                            context,
                            &self.connector_1,
                            &WinternitzSigningInputs {
                                message: &get_superblock_message(&superblock_header),
                                signing_key: superblock_commitment_secret,
                            },
                            &WinternitzSigningInputs {
                                message: &get_superblock_hash_message(&superblock_header),
                                signing_key: superblock_hash_commitment_secret,
                            },
                        );
                        Ok(self.kick_off_2_transaction.finalize())
                    }
                    _ => Err(Error::Graph(GraphError::PrecedingTxTimelockNotMet(
                        NamedTx::for_tx(&self.kick_off_1_transaction, status.confirmed),
                    ))),
                },
                false => Err(Error::Graph(GraphError::PrecedingTxNotConfirmed(vec![
                    NamedTx::for_tx(&self.kick_off_1_transaction, status.confirmed),
                ]))),
            },
            Err(e) => Err(Error::Esplora(e)),
        }
    }

    pub async fn kick_off_timeout(
        &mut self,
        client: &AsyncClient,
        output_script_pubkey: ScriptBuf,
    ) -> Result<Transaction, Error> {
        verify_if_not_mined(
            client,
            self.kick_off_timeout_transaction.tx().compute_txid(),
        )
        .await?;

        let kick_off_1_txid = self.kick_off_1_transaction.tx().compute_txid();
        let kick_off_1_status = client.get_tx_status(&kick_off_1_txid).await;

        let blockchain_height = client.get_height().await;

        match kick_off_1_status {
            Ok(status) => match status.confirmed {
                true => match status.block_height {
                    Some(block_height)
                        if blockchain_height.is_ok_and(|height| {
                            block_height + self.connector_1.num_blocks_timelock_leaf_1 <= height
                        }) =>
                    {
                        self.kick_off_timeout_transaction
                            .add_output(output_script_pubkey);
                        Ok(self.kick_off_timeout_transaction.finalize())
                    }
                    _ => Err(Error::Graph(GraphError::PrecedingTxTimelockNotMet(
                        NamedTx::for_tx(&self.kick_off_1_transaction, status.confirmed),
                    ))),
                },
                false => Err(Error::Graph(GraphError::PrecedingTxNotConfirmed(vec![
                    NamedTx::for_tx(&self.kick_off_1_transaction, status.confirmed),
                ]))),
            },
            Err(e) => Err(Error::Esplora(e)),
        }
    }

    pub async fn assert_initial(&mut self, client: &AsyncClient) -> Result<Transaction, Error> {
        verify_if_not_mined(client, self.assert_initial_transaction.tx().compute_txid()).await?;

        let kick_off_2_txid = self.kick_off_2_transaction.tx().compute_txid();
        let kick_off_2_status = client.get_tx_status(&kick_off_2_txid).await;

        let blockchain_height = client.get_height().await;

        match kick_off_2_status {
            Ok(status) => match status.confirmed {
                true => match status.block_height {
                    Some(block_height)
                        if blockchain_height.is_ok_and(|height| {
                            block_height + self.connector_b.num_blocks_timelock_1 <= height
                        }) =>
                    {
                        Ok(self.assert_initial_transaction.finalize())
                    }
                    _ => Err(Error::Graph(GraphError::PrecedingTxTimelockNotMet(
                        NamedTx::for_tx(&self.kick_off_2_transaction, status.confirmed),
                    ))),
                },
                false => Err(Error::Graph(GraphError::PrecedingTxNotConfirmed(vec![
                    NamedTx::for_tx(&self.kick_off_2_transaction, status.confirmed),
                ]))),
            },
            Err(e) => Err(Error::Esplora(e)),
        }
    }

    pub async fn assert_commit_1(
        &mut self,
        client: &AsyncClient,
        commitment_secrets: &HashMap<CommitmentMessageId, WinternitzSecret>,
    ) -> Result<Transaction, Error> {
        verify_if_not_mined(client, self.assert_commit_1_transaction.tx().compute_txid()).await?;

        let assert_initial_txid = self.assert_initial_transaction.tx().compute_txid();
        let assert_initial_status = client.get_tx_status(&assert_initial_txid).await;

        match assert_initial_status {
            Ok(status) => match status.confirmed {
                true => {
                    let (witness_for_commit1, _) =
                        sign_assert_tx_with_groth16_proof(commitment_secrets, &RawProof::default());
                    self.assert_commit_1_transaction
                        .sign(&self.connector_e_1, witness_for_commit1.clone());
                    Ok(self.assert_commit_1_transaction.finalize())
                }
                false => Err(Error::Graph(GraphError::PrecedingTxNotConfirmed(vec![
                    NamedTx::for_tx(&self.assert_initial_transaction, status.confirmed),
                ]))),
            },
            Err(e) => Err(Error::Esplora(e)),
        }
    }

    pub async fn assert_commit_2(
        &mut self,
        client: &AsyncClient,
        commitment_secrets: &HashMap<CommitmentMessageId, WinternitzSecret>,
    ) -> Result<Transaction, Error> {
        verify_if_not_mined(client, self.assert_commit_2_transaction.tx().compute_txid()).await?;

        let assert_initial_txid = self.assert_initial_transaction.tx().compute_txid();
        let assert_initial_status = client.get_tx_status(&assert_initial_txid).await;

        match assert_initial_status {
            Ok(status) => match status.confirmed {
                true => {
                    let (_, witness_for_commit2) =
                        sign_assert_tx_with_groth16_proof(commitment_secrets, &RawProof::default());
                    self.assert_commit_2_transaction
                        .sign(&self.connector_e_2, witness_for_commit2.clone());
                    Ok(self.assert_commit_2_transaction.finalize())
                }
                false => Err(Error::Graph(GraphError::PrecedingTxNotConfirmed(vec![
                    NamedTx::for_tx(&self.assert_initial_transaction, status.confirmed),
                ]))),
            },
            Err(e) => Err(Error::Esplora(e)),
        }
    }

    pub async fn assert_final(&mut self, client: &AsyncClient) -> Result<Transaction, Error> {
        verify_if_not_mined(client, self.assert_final_transaction.tx().compute_txid()).await?;

        let assert_initial_txid = self.assert_initial_transaction.tx().compute_txid();
        let assert_initial_status = client.get_tx_status(&assert_initial_txid).await;

        match assert_initial_status {
            Ok(status) => match status.confirmed {
                true => Ok(self.assert_final_transaction.finalize()),
                false => Err(Error::Graph(GraphError::PrecedingTxNotConfirmed(vec![
                    NamedTx::for_tx(&self.assert_initial_transaction, status.confirmed),
                ]))),
            },
            Err(e) => Err(Error::Esplora(e)),
        }
    }

    pub async fn disprove(
        &mut self,
        client: &AsyncClient,
        output_script_pubkey: ScriptBuf,
        verifying_key: &ZkProofVerifyingKey,
    ) -> Result<Transaction, Error> {
        verify_if_not_mined(client, self.disprove_transaction.tx().compute_txid()).await?;

        let assert_final_txid = self.assert_final_transaction.tx().compute_txid();
        let assert_final_status = client.get_tx_status(&assert_final_txid).await;

        match assert_final_status {
            Ok(status) => match status.confirmed {
                true => {
<<<<<<< HEAD
                    // TODO: get commit transaction witness from network?
                    let (input_script_index, disprove_witness) = self
                        .connector_c
                        .generate_disprove_witness(vec![], vec![], verifying_key)?;
=======
                    // TODO: store and read vk

                    // get commit from assert_commit txs
                    let assert_commit_1_witness =
                        get_commit_from_assert_commit_tx(self.assert_commit_1_transaction.tx());
                    let assert_commit_2_witness =
                        get_commit_from_assert_commit_tx(self.assert_commit_2_transaction.tx());

                    let (input_script_index, disprove_witness) =
                        self.connector_c.generate_disprove_witness(
                            assert_commit_1_witness,
                            assert_commit_2_witness,
                            RawProof::default().vk,
                        )?;
>>>>>>> 8fb72737
                    self.disprove_transaction.add_input_output(
                        &self.connector_c,
                        input_script_index as u32,
                        disprove_witness,
                        output_script_pubkey,
                    );
                    Ok(self.disprove_transaction.finalize())
                }
                false => Err(Error::Graph(GraphError::PrecedingTxNotConfirmed(vec![
                    NamedTx::for_tx(&self.assert_final_transaction, status.confirmed),
                ]))),
            },
            Err(e) => Err(Error::Esplora(e)),
        }
    }

    pub async fn disprove_chain(
        &mut self,
        client: &AsyncClient,
        output_script_pubkey: ScriptBuf,
    ) -> Result<Transaction, Error> {
        verify_if_not_mined(client, self.disprove_chain_transaction.tx().compute_txid()).await?;

        let kick_off_2_txid = self.kick_off_2_transaction.tx().compute_txid();
        let kick_off_2_status = client.get_tx_status(&kick_off_2_txid).await;

        match kick_off_2_status {
            Ok(status) => match status.confirmed {
                true => {
                    self.disprove_chain_transaction
                        .add_output(output_script_pubkey);
                    Ok(self.disprove_chain_transaction.finalize())
                }
                false => Err(Error::Graph(GraphError::PrecedingTxNotConfirmed(vec![
                    NamedTx::for_tx(&self.kick_off_2_transaction, status.confirmed),
                ]))),
            },
            Err(e) => Err(Error::Esplora(e)),
        }
    }

    pub async fn take_1(&mut self, client: &AsyncClient) -> Result<Transaction, Error> {
        verify_if_not_mined(client, self.take_1_transaction.tx().compute_txid()).await?;
        verify_if_not_mined(client, self.challenge_transaction.tx().compute_txid()).await?;
        verify_if_not_mined(client, self.assert_initial_transaction.tx().compute_txid()).await?;
        verify_if_not_mined(client, self.disprove_chain_transaction.tx().compute_txid()).await?;

        let peg_in_confirm_status = client.get_tx_status(&self.peg_in_confirm_txid).await;

        let kick_off_1_txid = self.kick_off_1_transaction.tx().compute_txid();
        let kick_off_1_status = client.get_tx_status(&kick_off_1_txid).await;

        let kick_off_2_txid = self.kick_off_2_transaction.tx().compute_txid();
        let kick_off_2_status = client.get_tx_status(&kick_off_2_txid).await;

        let blockchain_height = client.get_height().await;

        match (peg_in_confirm_status, kick_off_1_status, kick_off_2_status) {
            (Ok(pic_stat), Ok(ko1_stat), Ok(ko2_stat)) => {
                match (pic_stat.confirmed, ko1_stat.confirmed, ko2_stat.confirmed) {
                    (true, true, true) => match ko2_stat.block_height {
                        Some(block_height)
                            if blockchain_height.is_ok_and(|height| {
                                block_height + self.connector_3.num_blocks_timelock <= height
                            }) =>
                        {
                            Ok(self.take_1_transaction.finalize())
                        }
                        _ => Err(Error::Graph(GraphError::PrecedingTxTimelockNotMet(
                            NamedTx::for_tx(&self.kick_off_2_transaction, ko2_stat.confirmed),
                        ))),
                    },
                    _ => Err(Error::Graph(GraphError::PrecedingTxNotConfirmed(vec![
                        NamedTx {
                            txid: self.peg_in_confirm_txid,
                            name: PEG_IN_CONFIRM_TX_NAME,
                            confirmed: pic_stat.confirmed,
                        },
                        NamedTx::for_tx(&self.kick_off_1_transaction, ko1_stat.confirmed),
                        NamedTx::for_tx(&self.kick_off_2_transaction, ko2_stat.confirmed),
                    ]))),
                }
            }
            (Err(e), _, _) | (_, Err(e), _) | (_, _, Err(e)) => Err(Error::Esplora(e)),
        }
    }

    pub async fn take_2(
        &mut self,
        client: &AsyncClient,
        context: &OperatorContext,
    ) -> Result<Transaction, Error> {
        verify_if_not_mined(client, self.take_2_transaction.tx().compute_txid()).await?;
        verify_if_not_mined(client, self.take_1_transaction.tx().compute_txid()).await?;
        verify_if_not_mined(client, self.disprove_transaction.tx().compute_txid()).await?;

        let peg_in_confirm_status = client.get_tx_status(&self.peg_in_confirm_txid).await;

        let assert_final_txid = self.assert_final_transaction.tx().compute_txid();
        let assert_final_status = client.get_tx_status(&assert_final_txid).await;

        let blockchain_height = client.get_height().await;

        match (peg_in_confirm_status, assert_final_status) {
            (Ok(pic_stat), Ok(assert_stat)) => match (pic_stat.confirmed, assert_stat.confirmed) {
                (true, true) => match assert_stat.block_height {
                    Some(block_height)
                        if blockchain_height.is_ok_and(|height| {
                            block_height + self.connector_4.num_blocks_timelock <= height
                        }) =>
                    {
                        self.take_2_transaction.sign(context, &self.connector_c);
                        Ok(self.take_2_transaction.finalize())
                    }
                    _ => Err(Error::Graph(GraphError::PrecedingTxTimelockNotMet(
                        NamedTx::for_tx(&self.assert_final_transaction, assert_stat.confirmed),
                    ))),
                },
                _ => Err(Error::Graph(GraphError::PrecedingTxNotConfirmed(vec![
                    NamedTx {
                        txid: self.peg_in_confirm_txid,
                        name: PEG_IN_CONFIRM_TX_NAME,
                        confirmed: pic_stat.confirmed,
                    },
                    NamedTx::for_tx(&self.assert_final_transaction, assert_stat.confirmed),
                ]))),
            },
            (Err(e), _) | (_, Err(e)) => Err(Error::Esplora(e)),
        }
    }

    pub fn is_peg_out_initiated(&self) -> bool {
        self.peg_out_chain_event.is_some()
    }

    pub fn min_crowdfunding_amount(&self) -> u64 {
        self.challenge_transaction.min_crowdfunding_amount()
    }

    pub async fn match_and_set_peg_out_event(
        &mut self,
        all_events: &mut Vec<PegOutEvent>,
    ) -> Result<Option<PegOutEvent>, String> {
        let mut events: Vec<PegOutEvent> = Vec::new();
        let mut ids: Vec<usize> = Vec::new();
        for (i, event) in all_events.iter().enumerate() {
            if self.peg_in_confirm_txid.eq(&event.source_outpoint.txid)
                && self.operator_public_key.eq(&event.operator_public_key)
            {
                events.push(event.clone());
                ids.push(i);
            }
        }
        ids.iter().for_each(|x| {
            all_events.swap_remove(*x);
        });

        match events.len() {
            0 => Ok(None),
            1 => {
                self.peg_out_chain_event = Some(events[0].clone());
                Ok(Some(events[0].clone()))
            }
            _ => Err(String::from("Event from L2 chain is not unique")),
        }
    }

    async fn get_peg_out_statuses(
        &self,
        client: &AsyncClient,
    ) -> (
        Result<TxStatus, esplora_client::Error>,
        Result<TxStatus, esplora_client::Error>,
        Result<TxStatus, esplora_client::Error>,
        Result<TxStatus, esplora_client::Error>,
        Result<TxStatus, esplora_client::Error>,
        Result<TxStatus, esplora_client::Error>,
        Result<TxStatus, esplora_client::Error>,
        Result<TxStatus, esplora_client::Error>,
        Result<TxStatus, esplora_client::Error>,
        Result<TxStatus, esplora_client::Error>,
        Result<TxStatus, esplora_client::Error>,
        Option<Result<TxStatus, esplora_client::Error>>,
        Result<TxStatus, esplora_client::Error>,
        Result<TxStatus, esplora_client::Error>,
        Result<TxStatus, esplora_client::Error>,
        Result<TxStatus, esplora_client::Error>,
    ) {
        let assert_initial_status = client
            .get_tx_status(&self.assert_initial_transaction.tx().compute_txid())
            .await;

        let assert_commit_1_status = client
            .get_tx_status(&self.assert_commit_1_transaction.tx().compute_txid())
            .await;

        let assert_commit_2_status = client
            .get_tx_status(&self.assert_commit_2_transaction.tx().compute_txid())
            .await;

        let assert_final_status = client
            .get_tx_status(&self.assert_final_transaction.tx().compute_txid())
            .await;

        let challenge_status = client
            .get_tx_status(&self.challenge_transaction.tx().compute_txid())
            .await;

        let disprove_chain_status = client
            .get_tx_status(&self.disprove_chain_transaction.tx().compute_txid())
            .await;

        let disprove_status = client
            .get_tx_status(&self.disprove_transaction.tx().compute_txid())
            .await;

        let peg_out_confirm_status = client
            .get_tx_status(&self.peg_out_confirm_transaction.tx().compute_txid())
            .await;

        let kick_off_1_status = client
            .get_tx_status(&self.kick_off_1_transaction.tx().compute_txid())
            .await;

        let kick_off_2_status = client
            .get_tx_status(&self.kick_off_2_transaction.tx().compute_txid())
            .await;

        let kick_off_timeout_status = client
            .get_tx_status(&self.kick_off_timeout_transaction.tx().compute_txid())
            .await;

        let mut peg_out_status: Option<Result<TxStatus, esplora_client::Error>> = None;
        if self.peg_out_transaction.is_some() {
            peg_out_status = Some(
                client
                    .get_tx_status(
                        &self
                            .peg_out_transaction
                            .as_ref()
                            .unwrap()
                            .tx()
                            .compute_txid(),
                    )
                    .await,
            );
        }

        let start_time_timeout_status = client
            .get_tx_status(&self.start_time_timeout_transaction.tx().compute_txid())
            .await;

        let start_time_status = client
            .get_tx_status(&self.start_time_transaction.tx().compute_txid())
            .await;

        let take_1_status = client
            .get_tx_status(&self.take_1_transaction.tx().compute_txid())
            .await;

        let take_2_status = client
            .get_tx_status(&self.take_2_transaction.tx().compute_txid())
            .await;

        (
            assert_initial_status,
            assert_commit_1_status,
            assert_commit_2_status,
            assert_final_status,
            challenge_status,
            disprove_chain_status,
            disprove_status,
            peg_out_confirm_status,
            kick_off_1_status,
            kick_off_2_status,
            kick_off_timeout_status,
            peg_out_status,
            start_time_timeout_status,
            start_time_status,
            take_1_status,
            take_2_status,
        )
    }

    pub fn validate(&self) -> bool {
        let mut ret_val = true;
        let peg_out_graph = self.new_for_validation();
        if !validate_transaction(
            self.assert_initial_transaction.tx(),
            peg_out_graph.assert_initial_transaction.tx(),
        ) {
            ret_val = false;
        }
        if !validate_transaction(
            self.assert_final_transaction.tx(),
            peg_out_graph.assert_final_transaction.tx(),
        ) {
            ret_val = false;
        }
        if !validate_transaction(
            self.challenge_transaction.tx(),
            peg_out_graph.challenge_transaction.tx(),
        ) {
            ret_val = false;
        }
        if !validate_transaction(
            self.disprove_chain_transaction.tx(),
            peg_out_graph.disprove_chain_transaction.tx(),
        ) {
            ret_val = false;
        }
        if !validate_transaction(
            self.disprove_transaction.tx(),
            peg_out_graph.disprove_transaction.tx(),
        ) {
            ret_val = false;
        }
        if !validate_transaction(
            self.peg_out_confirm_transaction.tx(),
            peg_out_graph.peg_out_confirm_transaction.tx(),
        ) {
            ret_val = false;
        }
        if !validate_transaction(
            self.kick_off_1_transaction.tx(),
            peg_out_graph.kick_off_1_transaction.tx(),
        ) {
            ret_val = false;
        }
        if !validate_transaction(
            self.kick_off_2_transaction.tx(),
            peg_out_graph.kick_off_2_transaction.tx(),
        ) {
            ret_val = false;
        }
        if !validate_transaction(
            self.kick_off_timeout_transaction.tx(),
            peg_out_graph.kick_off_timeout_transaction.tx(),
        ) {
            ret_val = false;
        }
        if !validate_transaction(
            self.start_time_transaction.tx(),
            peg_out_graph.start_time_transaction.tx(),
        ) {
            ret_val = false;
        }
        if !validate_transaction(
            self.start_time_timeout_transaction.tx(),
            peg_out_graph.start_time_timeout_transaction.tx(),
        ) {
            ret_val = false;
        }
        if !validate_transaction(
            self.take_1_transaction.tx(),
            peg_out_graph.take_1_transaction.tx(),
        ) {
            ret_val = false;
        }
        if !validate_transaction(
            self.take_2_transaction.tx(),
            peg_out_graph.take_2_transaction.tx(),
        ) {
            ret_val = false;
        }

        if !verify_public_nonces_for_tx(&self.assert_initial_transaction) {
            ret_val = false;
        }
        if !verify_public_nonces_for_tx(&self.assert_final_transaction) {
            ret_val = false;
        }
        if !verify_public_nonces_for_tx(&self.disprove_chain_transaction) {
            ret_val = false;
        }
        if !verify_public_nonces_for_tx(&self.disprove_transaction) {
            ret_val = false;
        }
        if !verify_public_nonces_for_tx(&self.kick_off_timeout_transaction) {
            ret_val = false;
        }
        if !verify_public_nonces_for_tx(&self.start_time_transaction) {
            ret_val = false;
        }
        if !verify_public_nonces_for_tx(&self.start_time_timeout_transaction) {
            ret_val = false;
        }
        if !verify_public_nonces_for_tx(&self.take_1_transaction) {
            ret_val = false;
        }
        if !verify_public_nonces_for_tx(&self.take_2_transaction) {
            ret_val = false;
        }

        ret_val
    }

    pub fn merge(&mut self, source_peg_out_graph: &PegOutGraph) {
        self.assert_initial_transaction
            .merge(&source_peg_out_graph.assert_initial_transaction);

        self.assert_final_transaction
            .merge(&source_peg_out_graph.assert_final_transaction);

        self.challenge_transaction
            .merge(&source_peg_out_graph.challenge_transaction);

        self.disprove_chain_transaction
            .merge(&source_peg_out_graph.disprove_chain_transaction);

        self.disprove_transaction
            .merge(&source_peg_out_graph.disprove_transaction);

        self.kick_off_timeout_transaction
            .merge(&source_peg_out_graph.kick_off_timeout_transaction);

        self.start_time_transaction
            .merge(&source_peg_out_graph.start_time_transaction);

        self.start_time_timeout_transaction
            .merge(&source_peg_out_graph.start_time_timeout_transaction);

        self.take_1_transaction
            .merge(&source_peg_out_graph.take_1_transaction);

        self.take_2_transaction
            .merge(&source_peg_out_graph.take_2_transaction);
    }

    fn create_new_connectors(
        network: Network,
        n_of_n_taproot_public_key: &XOnlyPublicKey,
        operator_taproot_public_key: &XOnlyPublicKey,
        operator_public_key: &PublicKey,
        connector_1_commitment_public_keys: &HashMap<CommitmentMessageId, WinternitzPublicKey>,
        connector_2_commitment_public_keys: &HashMap<CommitmentMessageId, WinternitzPublicKey>,
        connector_6_commitment_public_keys: &HashMap<CommitmentMessageId, WinternitzPublicKey>,
        connector_e1_commitment_public_keys: &[BTreeMap<
            CommitmentMessageId,
            WinternitzPublicKey,
        >],
        connector_e2_commitment_public_keys: &[BTreeMap<
            CommitmentMessageId,
            WinternitzPublicKey,
        >],
        lock_scripts_generator: LockScriptsGenerator,
        lock_scripts_copy: Option<Vec<ScriptBuf>>,
    ) -> PegOutConnectors {
        let connector_0 = Connector0::new(network, n_of_n_taproot_public_key);
        let connector_1 = Connector1::new(
            network,
            operator_taproot_public_key,
            n_of_n_taproot_public_key,
            connector_1_commitment_public_keys,
        );
        let connector_2 = Connector2::new(
            network,
            operator_taproot_public_key,
            n_of_n_taproot_public_key,
            connector_2_commitment_public_keys,
        );
        let connector_3 = Connector3::new(network, operator_public_key);
        let connector_4 = Connector4::new(network, operator_public_key);
        let connector_5 = Connector5::new(network, n_of_n_taproot_public_key);
        let connector_6 = Connector6::new(
            network,
            operator_taproot_public_key,
            connector_6_commitment_public_keys,
        );
        let connector_a = ConnectorA::new(
            network,
            operator_taproot_public_key,
            n_of_n_taproot_public_key,
        );
        let connector_b = ConnectorB::new(network, n_of_n_taproot_public_key);

        // connector c pks = connector e1 pks + connector e2 pks
        let connector_c = ConnectorC::new(
            network,
            operator_taproot_public_key,
            &merge_to_connector_c_commits_public_key(
                connector_e1_commitment_public_keys,
                connector_e2_commitment_public_keys,
            ),
            lock_scripts_generator,
            lock_scripts_copy,
        );
        let connector_d = ConnectorD::new(network, n_of_n_taproot_public_key);

        let assert_commit_connectors_e_1 = AssertCommit1ConnectorsE {
            connectors_e: connector_e1_commitment_public_keys
                .iter()
                .map(|x| ConnectorE::new(network, operator_public_key, x))
                .collect(),
        };
        let assert_commit_connectors_e_2 = AssertCommit2ConnectorsE {
            connectors_e: connector_e2_commitment_public_keys
                .iter()
                .map(|x| ConnectorE::new(network, operator_public_key, x))
                .collect(),
        };

        let connector_f_1 = ConnectorF1::new(network, operator_public_key);
        let connector_f_2 = ConnectorF2::new(network, operator_public_key);

        PegOutConnectors {
            connector_0,
            connector_1,
            connector_2,
            connector_3,
            connector_4,
            connector_5,
            connector_6,
            connector_a,
            connector_b,
            connector_c,
            connector_d,
            assert_commit_connectors_e_1,
            assert_commit_connectors_e_2,
            assert_commit_connectors_f: AssertCommitConnectorsF {
                connector_f_1,
                connector_f_2,
            },
        }
    }

    fn all_presigned_txs(&self) -> impl Iterator<Item = &dyn PreSignedMusig2Transaction> {
        let all_txs: Vec<&dyn PreSignedMusig2Transaction> = vec![
            &self.assert_initial_transaction,
            &self.assert_final_transaction,
            &self.disprove_chain_transaction,
            &self.disprove_transaction,
            &self.kick_off_timeout_transaction,
            &self.start_time_timeout_transaction,
            &self.take_1_transaction,
            &self.take_2_transaction,
        ];
        all_txs.into_iter()
    }

    fn all_presigned_txs_mut(
        &mut self,
    ) -> impl Iterator<Item = &mut dyn PreSignedMusig2Transaction> {
        let all_txs: Vec<&mut dyn PreSignedMusig2Transaction> = vec![
            &mut self.assert_initial_transaction,
            &mut self.assert_final_transaction,
            &mut self.disprove_chain_transaction,
            &mut self.disprove_transaction,
            &mut self.kick_off_timeout_transaction,
            &mut self.start_time_timeout_transaction,
            &mut self.take_1_transaction,
            &mut self.take_2_transaction,
        ];
        all_txs.into_iter()
    }

    pub fn has_all_nonces_of(&self, context: &VerifierContext) -> bool {
        self.all_presigned_txs()
            .all(|x| x.has_nonces_for(context.verifier_public_key))
    }
    pub fn has_all_nonces(&self, verifier_pubkeys: &[PublicKey]) -> bool {
        self.all_presigned_txs()
            .all(|x| x.has_all_nonces(verifier_pubkeys))
    }
    pub fn has_all_signatures_of(&self, context: &VerifierContext) -> bool {
        self.all_presigned_txs()
            .all(|x| x.has_signatures_for(context.verifier_public_key))
    }
    pub fn has_all_signatures(&self, verifier_pubkeys: &[PublicKey]) -> bool {
        self.all_presigned_txs()
            .all(|x| x.has_all_signatures(verifier_pubkeys))
    }
}

pub fn generate_id(peg_in_graph: &PegInGraph, operator_public_key: &PublicKey) -> String {
    let mut hasher = Sha256::new();

    hasher.update(peg_in_graph.id().to_string() + &operator_public_key.to_string());

    hasher.finalize().to_hex_string(Upper)
}<|MERGE_RESOLUTION|>--- conflicted
+++ resolved
@@ -1943,14 +1943,6 @@
         match assert_final_status {
             Ok(status) => match status.confirmed {
                 true => {
-<<<<<<< HEAD
-                    // TODO: get commit transaction witness from network?
-                    let (input_script_index, disprove_witness) = self
-                        .connector_c
-                        .generate_disprove_witness(vec![], vec![], verifying_key)?;
-=======
-                    // TODO: store and read vk
-
                     // get commit from assert_commit txs
                     let assert_commit_1_witness =
                         get_commit_from_assert_commit_tx(self.assert_commit_1_transaction.tx());
@@ -1961,9 +1953,8 @@
                         self.connector_c.generate_disprove_witness(
                             assert_commit_1_witness,
                             assert_commit_2_witness,
-                            RawProof::default().vk,
+                            verifying_key,
                         )?;
->>>>>>> 8fb72737
                     self.disprove_transaction.add_input_output(
                         &self.connector_c,
                         input_script_index as u32,
