--- conflicted
+++ resolved
@@ -49,10 +49,6 @@
             pre_signed_musig2::PreSignedMusig2Transaction,
             signing_winternitz::WinternitzSigningInputs,
         },
-<<<<<<< HEAD
-        utils::get_commit_from_assert_commit_tx,
-=======
->>>>>>> 2f7d0671
     },
     chunker::{assigner::BridgeAssigner, disprove_execution::RawProof},
 };
