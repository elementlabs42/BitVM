use crate::bn254::ell_coeffs::G2Prepared;
use crate::bn254::fp254impl::Fp254Impl;
use crate::bn254::fq::Fq;
use crate::bn254::fq12::Fq12;
use crate::bn254::msm::{
<<<<<<< HEAD
    hinted_msm_with_constant_bases, hinted_msm_with_constant_bases_affine, msm_with_constant_bases,
    msm_with_constant_bases_affine,
=======
    hinted_msm_with_constant_bases, hinted_msm_with_constant_bases_affine, msm_with_constant_bases, msm_with_constant_bases_affine
>>>>>>> 43c6d987
};
use crate::bn254::pairing::Pairing;
use crate::bn254::utils::{
    fq12_push, fq12_push_not_montgomery, fq2_push, fq2_push_not_montgomery, from_eval_point,
    hinted_from_eval_point, Hint,
};
use crate::groth16::constants::{LAMBDA, P_POW3};
use crate::groth16::offchain_checker::compute_c_wi;
use crate::treepp::{script, Script};
use ark_bn254::{Bn254, G1Projective};
use ark_ec::pairing::Pairing as ark_Pairing;
use ark_ec::short_weierstrass::Projective;
use ark_ec::{AffineRepr, CurveGroup, VariableBaseMSM};
use ark_ff::Field;
use ark_groth16::{Proof, VerifyingKey};
use core::ops::Neg;

#[derive(Clone, Copy, Debug)]
pub struct Verifier;

impl Verifier {
    pub fn verify_proof(
        public_inputs: &Vec<<Bn254 as ark_Pairing>::ScalarField>,
        proof: &Proof<Bn254>,
        vk: &VerifyingKey<Bn254>,
    ) -> Script {
        let (msm_script, msm_g1) = Self::prepare_inputs(public_inputs, vk);
        Self::verify_proof_with_prepared_inputs(proof, vk, msm_script, msm_g1)
    }

    pub fn prepare_inputs(
        public_inputs: &Vec<<Bn254 as ark_Pairing>::ScalarField>,
        vk: &VerifyingKey<Bn254>,
    ) -> (Script, Projective<ark_bn254::g1::Config>) {
        let scalars = [
            vec![<Bn254 as ark_Pairing>::ScalarField::ONE],
            public_inputs.clone(),
        ]
        .concat();
        let sum_ai_abc_gamma =
            G1Projective::msm(&vk.gamma_abc_g1, &scalars).expect("failed to calculate msm");
        (
            msm_with_constant_bases_affine(&vk.gamma_abc_g1, &scalars),
            sum_ai_abc_gamma,
        )
    }

    pub fn verify_proof_with_prepared_inputs(
        proof: &Proof<Bn254>,
        vk: &VerifyingKey<Bn254>,
        msm_script: Script,
        msm_g1: Projective<ark_bn254::g1::Config>,
    ) -> Script {
        let (exp, sign) = if LAMBDA.gt(&P_POW3) {
            (&*LAMBDA - &*P_POW3, true)
        } else {
            (&*P_POW3 - &*LAMBDA, false)
        };

        // G1/G2 points for pairings
        let (p1, p2, p3, p4) = (msm_g1.into_affine(), proof.c, vk.alpha_g1, proof.a);
        let (q1, q2, q3, q4) = (
            vk.gamma_g2.into_group().neg().into_affine(),
            vk.delta_g2.into_group().neg().into_affine(),
            -vk.beta_g2,
            proof.b,
        );
        let t4 = q4;

        // hint from arkworks
        let f = Bn254::multi_miller_loop_affine([p1, p2, p3, p4], [q1, q2, q3, q4]).0;
        let (c, wi) = compute_c_wi(f);
        let c_inv = c.inverse().unwrap();
        let hint = if sign {
            f * wi * (c_inv.pow((exp).to_u64_digits()))
        } else {
            f * wi * (c_inv.pow((exp).to_u64_digits()).inverse().unwrap())
        };
        assert_eq!(hint, c.pow(P_POW3.to_u64_digits()), "hint isn't correct!");

        let q_prepared = vec![
            G2Prepared::from_affine(q1),
            G2Prepared::from_affine(q2),
            G2Prepared::from_affine(q3),
            G2Prepared::from_affine(q4),
        ];
        script! {
            // constants
            { constants() }

            // variant of p1, say -p1.x / p1.y, 1 / p1.y
            { msm_script }
            { Fq::inv() }
            { Fq::copy(0) }
            { Fq::roll(2) }
            { Fq::neg(0) }
            { Fq::mul() }
            { Fq::roll(1) }

            // variants of G1 points
            { from_eval_point(p2) }
            { from_eval_point(p3) }
            { from_eval_point(p4) }

            // the only non-fixed G2 point, say q4
            { fq2_push(q4.x) }
            { fq2_push(q4.y) }

            // proofs for verifying final exp
            { fq12_push(c) }
            { fq12_push(c_inv) }
            { fq12_push(wi) }

            // accumulator of q4, say t4
            { fq2_push(t4.x) }
            { fq2_push(t4.y) }
            // stack: [beta_12, beta_13, beta_22, P1, P2, P3, P4, Q4, c, c_inv, wi, T4]

            // 3. verify pairing
            { check_pairing(&q_prepared, hint) }
        }
    }

    pub fn hinted_verify(
        public_inputs: &Vec<<Bn254 as ark_Pairing>::ScalarField>,
        proof: &Proof<Bn254>,
        vk: &VerifyingKey<Bn254>,
    ) -> (Script, Vec<Hint>) {
        let mut hints = Vec::new();

        let scalars = [
            vec![<Bn254 as ark_Pairing>::ScalarField::ONE],
            public_inputs.clone(),
        ]
        .concat();
        let msm_g1 =
            G1Projective::msm(&vk.gamma_abc_g1, &scalars).expect("failed to calculate msm");
        //let (hinted_msm, hint_msm) = hinted_msm_with_constant_bases(&vk.gamma_abc_g1, &scalars);
<<<<<<< HEAD
        let (hinted_msm, hint_msm) =
            hinted_msm_with_constant_bases_affine(&vk.gamma_abc_g1, &scalars);
=======
        let (hinted_msm, hint_msm) = hinted_msm_with_constant_bases_affine(&vk.gamma_abc_g1, &scalars);
>>>>>>> 43c6d987
        hints.extend(hint_msm);

        let (exp, sign) = if LAMBDA.gt(&P_POW3) {
            (&*LAMBDA - &*P_POW3, true)
        } else {
            (&*P_POW3 - &*LAMBDA, false)
        };

        // G1/G2 points for pairings
        let (p1, p2, p3, p4) = (msm_g1.into_affine(), proof.c, vk.alpha_g1, proof.a);
        let (q1, q2, q3, q4) = (
            vk.gamma_g2.into_group().neg().into_affine(),
            vk.delta_g2.into_group().neg().into_affine(),
            -vk.beta_g2,
            proof.b,
        );
        let t4 = q4;

        // hint from arkworks
        let f = Bn254::multi_miller_loop_affine([p1, p2, p3, p4], [q1, q2, q3, q4]).0;
        let (c, wi) = compute_c_wi(f);
        let c_inv = c.inverse().unwrap();
        let hint = if sign {
            f * wi * (c_inv.pow((exp).to_u64_digits()))
        } else {
            f * wi * (c_inv.pow((exp).to_u64_digits()).inverse().unwrap())
        };
        assert_eq!(hint, c.pow(P_POW3.to_u64_digits()), "hint isn't correct!");

        let q_prepared = vec![
            G2Prepared::from_affine(q1),
            G2Prepared::from_affine(q2),
            G2Prepared::from_affine(q3),
            G2Prepared::from_affine(q4),
        ];

        let p_lst = vec![p1, p2, p3, p4];

        let (hinted_script1, hint1) = Fq::hinted_inv(p1.y);
        let (hinted_script2, hint2) = Fq::hinted_mul(1, p1.y.inverse().unwrap(), 0, p1.x.neg());
        let (hinted_script3, hint3) = hinted_from_eval_point(p2);
        let (hinted_script4, hint4) = hinted_from_eval_point(p3);
        let (hinted_script5, hint5) = hinted_from_eval_point(p4);
        let (hinted_script6, hint6) = Pairing::hinted_quad_miller_loop_with_c_wi(
            q_prepared.to_vec(),
            c,
            c_inv,
            wi,
            p_lst,
            q4,
        );

        let script_lines = [
            // constants
            constants_not_montgomery(),
            // variant of p1, say -p1.x / p1.y, 1 / p1.y
            hinted_msm,
            hinted_script1, // Fq::inv(),
            Fq::copy(0),
            Fq::roll(2),
            Fq::neg(0),
            hinted_script2, // Fq::mul()
            Fq::roll(1),
            // variants of G1 points
            hinted_script3, // utils::from_eval_point(p2),
            hinted_script4, // utils::from_eval_point(p3),
            hinted_script5, // utils::from_eval_point(p4),
            // the only non-fixed G2 point, say q4
            fq2_push_not_montgomery(q4.x),
            fq2_push_not_montgomery(q4.y),
            // proofs for verifying final exp
            fq12_push_not_montgomery(c),
            fq12_push_not_montgomery(c_inv),
            fq12_push_not_montgomery(wi),
            // accumulator of q4, say t4
            fq2_push_not_montgomery(t4.x),
            fq2_push_not_montgomery(t4.y),
            // stack: [beta_12, beta_13, beta_22, P1, P2, P3, P4, Q4, c, c_inv, wi, T4]

            // 3. verify pairing
            // Input stack: [beta_12, beta_13, beta_22, P1, P2, P3, P4, Q4, c, c_inv, wi, T4]
            // Output stack: [final_f]
            hinted_script6, // Pairing::quad_miller_loop_with_c_wi(q_prepared.to_vec()),
            // check final_f == hint
            fq12_push_not_montgomery(hint),
            Fq12::equalverify(),
            script! {OP_TRUE},
        ];
        let mut script = script! {};
        for script_line in script_lines {
            script = script.push_script(script_line.compile());
        }

        hints.extend(hint1);
        hints.extend(hint2);
        hints.extend(hint3);
        hints.extend(hint4);
        hints.extend(hint5);
        hints.extend(hint6);

        (script, hints)
    }
}

// Groth16's pairing verifier
//
// To verify e(P1,Q1)*e(P2,Q2)*e(P3,Q3)*e(P4,Q4)=1
//
// Here is only support to verify groth16's pairing, which (Q1,Q2,Q3) are fixed, Q4 is non-fixed.
//
// params:
//  @eval_points: [P1,P2,P3]. which has fixed {Q1,Q2,Q3}
//  @P4: P4
//  @Q4: Q4
//  @lines: []precompute miller lines for Qi. Only support fixed Qi.
//  @c: c^lambda = f*w^i
//  @c_inv: inverse of c
//  @hint: expect final_f
//
// verify c^lambda = f * wi, namely c_inv^lambda * f * wi = 1
pub fn check_pairing(precompute_lines: &Vec<G2Prepared>, hint: ark_bn254::Fq12) -> Script {
    script! {
        // Input stack: [beta_12, beta_13, beta_22, P1, P2, P3, P4, Q4, c, c_inv, wi, T4]
        // Output stack: [final_f]
        { Pairing::quad_miller_loop_with_c_wi(precompute_lines.to_vec()) }

        // check final_f == hint
        { fq12_push(hint) }
        { Fq12::equalverify() }
        OP_TRUE
    }
}

// Push constants to stack
// Return Stack: [beta_12, beta_13, beta_22, 1/2, B]
fn constants() -> Script {
    script! {
        // beta_12
        { Fq::push_dec("21575463638280843010398324269430826099269044274347216827212613867836435027261") }
        { Fq::push_dec("10307601595873709700152284273816112264069230130616436755625194854815875713954") }

         // beta_13
        { Fq::push_dec("2821565182194536844548159561693502659359617185244120367078079554186484126554") }
        { Fq::push_dec("3505843767911556378687030309984248845540243509899259641013678093033130930403") }

        // beta_22
        { Fq::push_dec("21888242871839275220042445260109153167277707414472061641714758635765020556616") }
        { Fq::push_zero() }
    }
}

// Push constants to stack
// Return Stack: [beta_12, beta_13, beta_22, 1/2, B]
fn constants_not_montgomery() -> Script {
    script! {
        // beta_12
        { Fq::push_dec_not_montgomery("21575463638280843010398324269430826099269044274347216827212613867836435027261") }
        { Fq::push_dec_not_montgomery("10307601595873709700152284273816112264069230130616436755625194854815875713954") }

         // beta_13
        { Fq::push_dec_not_montgomery("2821565182194536844548159561693502659359617185244120367078079554186484126554") }
        { Fq::push_dec_not_montgomery("3505843767911556378687030309984248845540243509899259641013678093033130930403") }

        // beta_22
        { Fq::push_dec_not_montgomery("21888242871839275220042445260109153167277707414472061641714758635765020556616") }
        { Fq::push_zero() }
    }
}<|MERGE_RESOLUTION|>--- conflicted
+++ resolved
@@ -3,12 +3,7 @@
 use crate::bn254::fq::Fq;
 use crate::bn254::fq12::Fq12;
 use crate::bn254::msm::{
-<<<<<<< HEAD
-    hinted_msm_with_constant_bases, hinted_msm_with_constant_bases_affine, msm_with_constant_bases,
-    msm_with_constant_bases_affine,
-=======
     hinted_msm_with_constant_bases, hinted_msm_with_constant_bases_affine, msm_with_constant_bases, msm_with_constant_bases_affine
->>>>>>> 43c6d987
 };
 use crate::bn254::pairing::Pairing;
 use crate::bn254::utils::{
@@ -147,12 +142,7 @@
         let msm_g1 =
             G1Projective::msm(&vk.gamma_abc_g1, &scalars).expect("failed to calculate msm");
         //let (hinted_msm, hint_msm) = hinted_msm_with_constant_bases(&vk.gamma_abc_g1, &scalars);
-<<<<<<< HEAD
-        let (hinted_msm, hint_msm) =
-            hinted_msm_with_constant_bases_affine(&vk.gamma_abc_g1, &scalars);
-=======
         let (hinted_msm, hint_msm) = hinted_msm_with_constant_bases_affine(&vk.gamma_abc_g1, &scalars);
->>>>>>> 43c6d987
         hints.extend(hint_msm);
 
         let (exp, sign) = if LAMBDA.gt(&P_POW3) {
