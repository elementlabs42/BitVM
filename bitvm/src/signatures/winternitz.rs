--- conflicted
+++ resolved
@@ -31,11 +31,7 @@
         );
         Parameters {
             message_length: message_block_count,
-<<<<<<< HEAD
-            block_length: block_length,
-=======
             block_length,
->>>>>>> 450ef71e
             checksum_length: log_base_ceil(
                 ((1 << block_length) - 1) * message_block_count,
                 1 << block_length,
@@ -52,11 +48,7 @@
         let message_block_count = (number_of_bits + block_length - 1) / block_length;
         Parameters {
             message_length: message_block_count,
-<<<<<<< HEAD
-            block_length: block_length,
-=======
             block_length,
->>>>>>> 450ef71e
             checksum_length: log_base_ceil(
                 ((1 << block_length) - 1) * message_block_count,
                 1 << block_length,
