--- conflicted
+++ resolved
@@ -6,46 +6,27 @@
 use crate::bn254::fq::Fq;
 use crate::chunk::api_compiletime_utils::partial_scripts_from_segments;
 use crate::chunk::elements::HashBytes;
-<<<<<<< HEAD
-use crate::chunk::g16_runner_core::{
-    groth16_generate_segments, InputProof, InputProofRaw, PublicParams,
-};
-use crate::chunk::wrap_wots::{byte_array_to_wots160_sig, byte_array_to_wots256_sig};
-=======
 use crate::chunk::g16_runner_core::groth16_generate_segments;
 use crate::chunk::g16_runner_core::InputProof;
 use crate::chunk::g16_runner_core::InputProofRaw;
 use crate::chunk::g16_runner_core::PublicParams;
->>>>>>> 450ef71e
 use crate::groth16::offchain_checker::compute_c_wi;
 use crate::signatures::wots_api::{wots256, wots_hash, SignatureImpl};
 use crate::treepp::Script;
 use ark_bn254::Bn254;
 use ark_ec::bn::Bn;
-<<<<<<< HEAD
-use ark_ec::{pairing::Pairing, AffineRepr, CurveGroup};
-=======
 use ark_ec::{AffineRepr, CurveGroup};
->>>>>>> 450ef71e
 use ark_ff::Field;
 use bitcoin_script::script;
 
 use crate::{bn254::utils::Hint, execute_script};
 
-<<<<<<< HEAD
-use super::api::{Assertions, PublicKeys, Signatures, NUM_PUBS, NUM_TAPS, NUM_U160, NUM_U256};
-=======
 use super::api::{Assertions, PublicKeys, Signatures, NUM_HASH, NUM_PUBS, NUM_TAPS, NUM_U256};
->>>>>>> 450ef71e
 use super::g16_runner_utils::{ScriptType, Segment};
 use super::wrap_hasher::BLAKE3_HASH_LENGTH;
 use super::{
     elements::CompressedStateObject,
-<<<<<<< HEAD
-    wrap_wots::{wots160_sig_to_byte_array, wots256_sig_to_byte_array},
-=======
     wrap_wots::{wots256_sig_to_byte_array, wots_hash_sig_to_byte_array},
->>>>>>> 450ef71e
 };
 
 #[derive(Debug, Clone)]
@@ -91,20 +72,12 @@
 
     let len = public_input_assertion_data.len() + proof_input_assertion_data.len();
     let mut intermediate_hash_assertion_data = vec![];
-<<<<<<< HEAD
-    for i in 0..NUM_U160 {
-=======
     for i in 0..NUM_HASH {
->>>>>>> 450ef71e
         let val = &arr_of_output_state[i + len];
         let val: [u8; BLAKE3_HASH_LENGTH] = val.serialize_to_byte_array().try_into().unwrap();
         intermediate_hash_assertion_data.push(val);
     }
-<<<<<<< HEAD
-    let batch3: [[u8; BLAKE3_HASH_LENGTH]; NUM_U160] =
-=======
     let batch3: [[u8; BLAKE3_HASH_LENGTH]; NUM_HASH] =
->>>>>>> 450ef71e
         intermediate_hash_assertion_data.try_into().unwrap();
 
     (
@@ -120,11 +93,7 @@
 ) -> (
     [CompressedStateObject; NUM_PUBS],
     [CompressedStateObject; NUM_U256],
-<<<<<<< HEAD
-    [CompressedStateObject; NUM_U160],
-=======
     [CompressedStateObject; NUM_HASH],
->>>>>>> 450ef71e
 ) {
     let mut cobj_pubs = vec![];
     for i in 0..NUM_PUBS {
@@ -153,11 +122,7 @@
     let cobjs: (
         [CompressedStateObject; NUM_PUBS],
         [CompressedStateObject; NUM_U256],
-<<<<<<< HEAD
-        [CompressedStateObject; NUM_U160],
-=======
         [CompressedStateObject; NUM_HASH],
->>>>>>> 450ef71e
     ) = (cobj_pubs, cobj_fqs, cobj_hashes);
 
     cobjs
@@ -218,11 +183,7 @@
     }
 
     fn extract_hashes_from_assertions(
-<<<<<<< HEAD
-        state_hashes: [CompressedStateObject; NUM_U160],
-=======
         state_hashes: [CompressedStateObject; NUM_HASH],
->>>>>>> 450ef71e
     ) -> Option<Vec<HashBytes>> {
         // Intermediates
         let mut hashes: Vec<HashBytes> = vec![];
@@ -359,17 +320,10 @@
 
     let mut hsig: Vec<wots_hash::Signature> = vec![];
     for i in 0..hs.len() {
-<<<<<<< HEAD
-        let hsi = wots160::get_signature(secrets[i + NUM_PUBS + NUM_U256].as_str(), &hs[i]);
-        hsig.push(hsi);
-    }
-    let hsig: Box<[wots160::Signature; NUM_U160]> = Box::new(hsig.try_into().unwrap());
-=======
         let hsi = wots_hash::get_signature(secrets[i + NUM_PUBS + NUM_U256].as_str(), &hs[i]);
         hsig.push(hsi);
     }
     let hsig: Box<[wots_hash::Signature; NUM_HASH]> = Box::new(hsig.try_into().unwrap());
->>>>>>> 450ef71e
 
     (psig, fsig, hsig)
 }
@@ -395,22 +349,13 @@
     let num_fqs: [[u8; 32]; NUM_U256] = numfqs.try_into().unwrap();
 
     let mut numhashes: Vec<[u8; BLAKE3_HASH_LENGTH]> = vec![];
-<<<<<<< HEAD
-    for i in 0..NUM_U160 {
-        let nibs = wots160_sig_to_byte_array(signed_asserts.2[i]);
-=======
     for i in 0..NUM_HASH {
         let nibs = wots_hash_sig_to_byte_array(signed_asserts.2[i]);
->>>>>>> 450ef71e
         let nibs: [u8; BLAKE3_HASH_LENGTH] = nibs.try_into().unwrap();
         numhashes.push(nibs);
     }
 
-<<<<<<< HEAD
-    let num_hashes: [[u8; BLAKE3_HASH_LENGTH]; NUM_U160] = numhashes.try_into().unwrap();
-=======
     let num_hashes: [[u8; BLAKE3_HASH_LENGTH]; NUM_HASH] = numhashes.try_into().unwrap();
->>>>>>> 450ef71e
 
     let asst: Assertions = (ks, num_fqs, num_hashes);
     asst
@@ -579,11 +524,7 @@
         let hash_sigs: Vec<SigData> = signed_asserts
             .2
             .iter()
-<<<<<<< HEAD
-            .map(|f| SigData::Sig160(*f))
-=======
             .map(|f| SigData::SigHash(*f))
->>>>>>> 450ef71e
             .collect();
         let mut bitcom_sig_arr = vec![];
         bitcom_sig_arr.extend_from_slice(&scalar_sigs);
@@ -644,15 +585,9 @@
         fq_arr.push(p256);
     }
     let mut h_arr = vec![];
-<<<<<<< HEAD
-    for i in 0..NUM_U160 {
-        let p160 = wots160::generate_public_key(secret_key[i + NUM_PUBS + NUM_U256].as_str());
-        h_arr.push(p160);
-=======
     for i in 0..NUM_HASH {
         let phash = wots_hash::generate_public_key(secret_key[i + NUM_PUBS + NUM_U256].as_str());
         h_arr.push(phash);
->>>>>>> 450ef71e
     }
     let wotspubkey: PublicKeys = (
         pubins.try_into().unwrap(),
@@ -763,11 +698,7 @@
         // get_sig from assts
         const MOCK_SECRET: &str = "a238982ce17ac813d505a5b40b665d404e9528e7";
         println!("get_signature_from_assertion");
-<<<<<<< HEAD
-        let secrets = (0..NUM_PUBS + NUM_U256 + NUM_U160)
-=======
         let secrets = (0..NUM_PUBS + NUM_U256 + NUM_HASH)
->>>>>>> 450ef71e
             .map(|idx| format!("{MOCK_SECRET}{:04x}", idx))
             .collect::<Vec<String>>();
         let signed_assts = get_signature_from_assertion(assts, secrets.clone());
@@ -777,11 +708,7 @@
         assert_eq!(assts, new_assts);
 
         println!("get_pubkeys");
-<<<<<<< HEAD
-        let secrets = (0..NUM_PUBS + NUM_U256 + NUM_U160)
-=======
         let secrets = (0..NUM_PUBS + NUM_U256 + NUM_HASH)
->>>>>>> 450ef71e
             .map(|idx| format!("{MOCK_SECRET}{:04x}", idx))
             .collect::<Vec<String>>();
         let pubkeys = get_pubkeys(secrets);
