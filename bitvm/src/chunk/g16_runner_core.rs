use crate::chunk::{
    elements::CompressedStateObject, g16_runner_utils::*, taps_point_ops::frob_q_power,
};
use ark_ec::CurveGroup;
use ark_ff::{Field, PrimeField};
use bitcoin_script::script;

use super::{
    api::NUM_PUBS,
    api_compiletime_utils::ATE_LOOP_COUNT,
    elements::{DataType, ElementType, HashBytes},
};

#[derive(Debug)]
pub struct PublicParams {
    pub q2: ark_bn254::G2Affine,
    pub q3: ark_bn254::G2Affine,
    pub fixed_acc: ark_bn254::Fq6, // precomputable fp12 accumulator from fixed pairing arguments
    pub ks_vks: Vec<ark_bn254::G1Affine>,
    pub vky0: ark_bn254::G1Affine,
}

#[derive(Debug)]
pub(crate) struct InputProof {
    pub(crate) p2: ark_bn254::G1Affine,
    pub(crate) p4: ark_bn254::G1Affine,
    pub(crate) q4: ark_bn254::G2Affine,
    pub(crate) c: ark_bn254::Fq6,
    pub(crate) ks: Vec<ark_bn254::Fr>,
}

impl InputProof {
    pub(crate) fn to_raw(&self) -> InputProofRaw {
        let p2x = self.p2.x.into_bigint();
        let p2y = self.p2.y.into_bigint();
        let p4x = self.p4.x.into_bigint();
        let p4y = self.p4.y.into_bigint();
        let q4x0 = self.q4.x.c0.into_bigint();
        let q4x1 = self.q4.x.c1.into_bigint();
        let q4y0 = self.q4.y.c0.into_bigint();
        let q4y1 = self.q4.y.c1.into_bigint();
        let c: Vec<ark_ff::BigInt<4>> = self
            .c
            .to_base_prime_field_elements()
            .map(|f| f.into_bigint())
            .collect();
        let ks: Vec<ark_ff::BigInt<4>> = self.ks.iter().map(|f| f.into_bigint()).collect();

        InputProofRaw {
            p2: [p2x, p2y],
            p4: [p4x, p4y],
            q4: [q4x0, q4x1, q4y0, q4y1],
            c: c.try_into().unwrap(),
            ks: ks.try_into().unwrap(),
        }
    }
}

#[derive(Debug)]
pub(crate) struct InputProofRaw {
    pub(crate) p2: [ark_ff::BigInt<4>; 2],
    pub(crate) p4: [ark_ff::BigInt<4>; 2],
    pub(crate) q4: [ark_ff::BigInt<4>; 4],
    pub(crate) c: [ark_ff::BigInt<4>; 6],
    pub(crate) ks: [ark_ff::BigInt<4>; NUM_PUBS],
}

fn compare(hint_out: &DataType, claimed_assertions: &mut Option<Vec<HashBytes>>) -> Option<bool> {
    if claimed_assertions.is_none() {
        return None;
    }
    assert!(!hint_out.output_is_field_element());

    let hint_out_hash = hint_out.to_hash();
    let matches = if let CompressedStateObject::Hash(hash) = hint_out_hash {
        if let Some(claimed_assertions) = claimed_assertions {
            claimed_assertions.pop().unwrap() == hash
        } else {
            unreachable!(); // verified that claimed_assertions is_some()
        }
    } else {
        unreachable!(); // verified that hint_out is hash above
    };

    Some(matches)
}

pub(crate) fn groth16_generate_segments(
    skip_evaluation: bool,
    all_output_hints: &mut Vec<Segment>,
    eval_ins: InputProofRaw,
    pubs: PublicParams,
    claimed_assertions: &mut Option<Vec<HashBytes>>,
) -> bool {
    macro_rules! push_compare_or_return {
        ($seg:ident) => {{
            all_output_hints.push($seg.clone());
            if $seg.scr_type.is_final_script() {
                if let DataType::U256Data(felem) = $seg.result.0 {
                    if felem != ark_ff::BigInt::<4>::one() {
                        return false;
                    }
                } else {
                    unreachable!();
                }
            } else if $seg.is_valid_input == false {
                return false;
            } else {
                let matches = compare(&$seg.result.0, claimed_assertions);
                if matches.is_some() && matches.unwrap() == false {
                    return false;
                }
            }
        }};
    }
    let vky = pubs.ks_vks;
    let vky0 = pubs.vky0;

    let (gp2, gp4, gq4, gc, pub_scalars) = raw_input_proof_to_segments(eval_ins, all_output_hints);
    let (gp2x, gp2y) = (gp2[0].clone(), gp2[1].clone());
    let (gp4x, gp4y) = (gp4[0].clone(), gp4[1].clone());
    let (q4xc0, q4xc1, q4yc0, q4yc1) = (
        gq4[0].clone(),
        gq4[1].clone(),
        gq4[2].clone(),
        gq4[3].clone(),
    );
    let gc = gc.to_vec();

    let pub_scalars = pub_scalars.to_vec();

    let p4 = wrap_hints_precompute_p(skip_evaluation, all_output_hints.len(), &gp4y, &gp4x);
    push_compare_or_return!(p4);

    let p2 = wrap_hints_precompute_p(skip_evaluation, all_output_hints.len(), &gp2y, &gp2x);
    push_compare_or_return!(p2);

    let msms = wrap_hint_msm(
        skip_evaluation,
        all_output_hints.len(),
        pub_scalars.clone(),
        vky.clone(),
    );
    for msm in &msms {
        push_compare_or_return!(msm);
    }

    let p_vk0 = wrap_hint_hash_p(
        skip_evaluation,
        all_output_hints.len(),
        &msms[msms.len() - 1],
        vky0,
    );
    push_compare_or_return!(p_vk0);

    let p3 = wrap_hints_precompute_p_from_hash(skip_evaluation, all_output_hints.len(), &p_vk0);
    push_compare_or_return!(p3);

    let c = wrap_hint_hash_c(skip_evaluation, all_output_hints.len(), gc.clone());
    push_compare_or_return!(c);

    let gcinv = wrap_hint_hash_c_inv(skip_evaluation, all_output_hints.len(), gc);
    push_compare_or_return!(gcinv);

    let mut t4 = wrap_hint_init_t4(
        skip_evaluation,
        all_output_hints.len(),
        &q4yc1,
        &q4yc0,
        &q4xc1,
        &q4xc0,
    );
    push_compare_or_return!(t4);

    let (mut t2, mut t3) = (pubs.q2, pubs.q3);
    let mut f_acc = gcinv.clone();

    for j in (1..ATE_LOOP_COUNT.len()).rev() {
        if !skip_evaluation {
            println!("Processing {:?}-th iteration of Miller Loop", j);
        }
        let ate = ATE_LOOP_COUNT[j - 1];
        let sq = wrap_hint_squaring(skip_evaluation, all_output_hints.len(), &f_acc);
        push_compare_or_return!(sq);
        f_acc = sq;

        t4 = wrap_chunk_point_ops_and_multiply_line_evals_step_1(
            skip_evaluation,
            all_output_hints.len(),
            true,
            None,
            None,
            &t4,
            &p4,
            None,
            &p3,
            t3,
            None,
            &p2,
            t2,
            None,
        );
        push_compare_or_return!(t4);
        (t2, t3) = ((t2 + t2).into_affine(), (t3 + t3).into_affine());

        let lev = wrap_chunk_point_ops_and_multiply_line_evals_step_2(
            skip_evaluation,
            all_output_hints.len(),
            &t4,
        );
        push_compare_or_return!(lev);

        f_acc = wrap_hints_dense_dense_mul(skip_evaluation, all_output_hints.len(), &f_acc, &lev);
        push_compare_or_return!(f_acc);

        if ate == 0 {
            continue;
        }

        let c_or_cinv = if ate == -1 { c.clone() } else { gcinv.clone() };
        f_acc =
            wrap_hints_dense_dense_mul(skip_evaluation, all_output_hints.len(), &f_acc, &c_or_cinv);
        push_compare_or_return!(f_acc);

        t4 = wrap_chunk_point_ops_and_multiply_line_evals_step_1(
            skip_evaluation,
            all_output_hints.len(),
            false,
            Some(false),
            Some(ate),
            &t4,
            &p4,
            Some(gq4.to_vec()),
            &p3,
            t3,
            Some(pubs.q3),
            &p2,
            t2,
            Some(pubs.q2),
        );
        push_compare_or_return!(t4);
        if ate == 1 {
            (t2, t3) = ((t2 + pubs.q2).into_affine(), (t3 + pubs.q3).into_affine());
        } else {
            (t2, t3) = ((t2 - pubs.q2).into_affine(), (t3 - pubs.q3).into_affine());
        }

        let lev = wrap_chunk_point_ops_and_multiply_line_evals_step_2(
            skip_evaluation,
            all_output_hints.len(),
            &t4,
        );
        push_compare_or_return!(lev);

        f_acc = wrap_hints_dense_dense_mul(skip_evaluation, all_output_hints.len(), &f_acc, &lev);
        push_compare_or_return!(f_acc);
    }

    let cp = wrap_hints_frob_fp12(skip_evaluation, all_output_hints.len(), &gcinv, 1);
    push_compare_or_return!(cp);

    let cp2 = wrap_hints_frob_fp12(skip_evaluation, all_output_hints.len(), &c, 2);
    push_compare_or_return!(cp2);

    let cp3 = wrap_hints_frob_fp12(skip_evaluation, all_output_hints.len(), &gcinv, 3);
    push_compare_or_return!(cp3);

    f_acc = wrap_hints_dense_dense_mul(skip_evaluation, all_output_hints.len(), &f_acc, &cp);
    push_compare_or_return!(f_acc);

    f_acc = wrap_hints_dense_dense_mul(skip_evaluation, all_output_hints.len(), &f_acc, &cp2);
    push_compare_or_return!(f_acc);

    f_acc = wrap_hints_dense_dense_mul(skip_evaluation, all_output_hints.len(), &f_acc, &cp3);
    push_compare_or_return!(f_acc);

    t4 = wrap_chunk_point_ops_and_multiply_line_evals_step_1(
        skip_evaluation,
        all_output_hints.len(),
        false,
        Some(true),
        Some(1),
        &t4,
        &p4,
        Some(gq4.to_vec()),
        &p3,
        t3,
        Some(pubs.q3),
        &p2,
        t2,
        Some(pubs.q2),
    );
    push_compare_or_return!(t4);

    // (t2, t3) = (le.t2, le.t3);
    let tmp_q2f = frob_q_power(pubs.q2, 1);
    t2 = (t2 + tmp_q2f).into_affine();
    let tmp_q3f = frob_q_power(pubs.q3, 1);
    t3 = (t3 + tmp_q3f).into_affine();
    let lev = wrap_chunk_point_ops_and_multiply_line_evals_step_2(
        skip_evaluation,
        all_output_hints.len(),
        &t4,
    );
    push_compare_or_return!(lev);

    f_acc = wrap_hints_dense_dense_mul(skip_evaluation, all_output_hints.len(), &f_acc, &lev);
    push_compare_or_return!(f_acc);

    t4 = wrap_chunk_point_ops_and_multiply_line_evals_step_1(
        skip_evaluation,
        all_output_hints.len(),
        false,
        Some(true),
        Some(-1),
        &t4,
        &p4,
        Some(gq4.to_vec()),
        &p3,
        t3,
        Some(pubs.q3),
        &p2,
        t2,
        Some(pubs.q2),
    );
    push_compare_or_return!(t4);

    // (t2, t3) = (le.t2, le.t3);
    let tmp_q2f = frob_q_power(pubs.q2, -1);
    t2 = (t2 + tmp_q2f).into_affine();
    let tmp_q3f = frob_q_power(pubs.q3, -1);
    t3 = (t3 + tmp_q3f).into_affine();
    let lev = wrap_chunk_point_ops_and_multiply_line_evals_step_2(
        skip_evaluation,
        all_output_hints.len(),
        &t4,
    );
    push_compare_or_return!(lev);

    f_acc = wrap_hints_dense_dense_mul(skip_evaluation, all_output_hints.len(), &f_acc, &lev);
    push_compare_or_return!(f_acc);

    let valid_facc = wrap_chunk_final_verify(
        skip_evaluation,
        all_output_hints.len(),
        &f_acc,
        &t4,
        gq4.to_vec(),
        pubs.fixed_acc,
    );
    push_compare_or_return!(valid_facc);

    let is_valid: ark_ff::BigInt<4> = valid_facc.result.0.try_into().unwrap();

    is_valid == ark_ff::BigInt::<4>::one()
}

fn raw_input_proof_to_segments(
    eval_ins: InputProofRaw,
    all_output_hints: &mut Vec<Segment>,
) -> (
    [Segment; 2],
    [Segment; 2],
    [Segment; 4],
    [Segment; 6],
    [Segment; NUM_PUBS],
) {
    let pub_scalars: Vec<Segment> = eval_ins
        .ks
        .iter()
        .enumerate()
        .map(|(idx, f)| Segment {
            id: (all_output_hints.len() + idx) as u32,
            parameter_ids: vec![],
            is_valid_input: true,
            result: (DataType::U256Data(*f), ElementType::ScalarElem),
            hints: vec![],
            scr_type: ScriptType::NonDeterministic,
            scr: script! {},
        })
        .collect();
    all_output_hints.extend_from_slice(&pub_scalars);

    let p4vec: Vec<Segment> = [
        eval_ins.p4[1],
        eval_ins.p4[0],
        eval_ins.p2[1],
        eval_ins.p2[0],
    ]
    .iter()
    .enumerate()
    .map(|(idx, f)| Segment {
        id: (all_output_hints.len() + idx) as u32,
        parameter_ids: vec![],
        is_valid_input: true,
        result: (DataType::U256Data(*f), ElementType::FieldElem),
        hints: vec![],
        scr_type: ScriptType::NonDeterministic,
        scr: script! {},
    })
    .collect();
    all_output_hints.extend_from_slice(&p4vec);
    let (gp4y, gp4x, gp2y, gp2x) = (&p4vec[0], &p4vec[1], &p4vec[2], &p4vec[3]);

    let gc: Vec<Segment> = eval_ins
        .c
        .iter()
        .enumerate()
        .map(|(idx, f)| Segment {
            id: (all_output_hints.len() + idx) as u32,
            parameter_ids: vec![],
            is_valid_input: true,
            result: (DataType::U256Data(*f), ElementType::FieldElem),
            hints: vec![],
            scr_type: ScriptType::NonDeterministic,
            scr: script! {},
        })
        .collect();
    all_output_hints.extend_from_slice(&gc);

    let temp_q4: Vec<Segment> = [
        eval_ins.q4[0],
        eval_ins.q4[1],
        eval_ins.q4[2],
        eval_ins.q4[3],
    ]
    .iter()
    .enumerate()
    .map(|(idx, f)| Segment {
        id: (all_output_hints.len() + idx) as u32,
        parameter_ids: vec![],
        is_valid_input: true,
        result: (DataType::U256Data(*f), ElementType::FieldElem),
        hints: vec![],
        scr_type: ScriptType::NonDeterministic,
        scr: script! {},
    })
    .collect();
    all_output_hints.extend_from_slice(&temp_q4);

    (
        [gp2x.clone(), gp2y.clone()],
        [gp4x.clone(), gp4y.clone()],
        temp_q4.try_into().unwrap(),
        gc.try_into().unwrap(),
        pub_scalars.try_into().unwrap(),
    )
}

#[cfg(test)]
mod test {
    use crate::bn254::ell_coeffs::AffinePairing;
    use ark_bn254::Bn254;
    use ark_ec::{bn::BnConfig, AffineRepr, CurveGroup};
    use ark_ff::{AdditiveGroup, Field};
    use ark_serialize::CanonicalDeserialize;
    use bitcoin_script::script;
    use num_bigint::BigUint;
    use std::{ops::Neg, str::FromStr};

    use crate::{
        bn254::ell_coeffs::BnAffinePairing,
        chunk::{
            api::NUM_PUBS,
            taps_point_ops::{chunk_point_ops_and_multiply_line_evals_step_1, frob_q_power},
        },
        groth16::offchain_checker::compute_c_wi,
    };

    use super::{groth16_generate_segments, InputProof, PublicParams, Segment};

    #[test]
    fn test_groth16() {
        let vk_bytes = [
            115, 158, 251, 51, 106, 255, 102, 248, 22, 171, 229, 158, 80, 192, 240, 217, 99, 162,
            65, 107, 31, 137, 197, 79, 11, 210, 74, 65, 65, 203, 243, 14, 123, 2, 229, 125, 198,
            247, 76, 241, 176, 116, 6, 3, 241, 1, 134, 195, 39, 5, 124, 47, 31, 43, 164, 48, 120,
            207, 150, 125, 108, 100, 48, 155, 137, 132, 16, 193, 139, 74, 179, 131, 42, 119, 25,
            185, 98, 13, 235, 118, 92, 11, 154, 142, 134, 220, 191, 220, 169, 250, 244, 104, 123,
            7, 247, 33, 178, 155, 121, 59, 75, 188, 206, 198, 182, 97, 0, 64, 231, 45, 55, 92, 100,
            17, 56, 159, 79, 13, 219, 221, 33, 39, 193, 24, 36, 58, 105, 8, 70, 206, 176, 209, 146,
            45, 201, 157, 226, 84, 213, 135, 143, 178, 156, 112, 137, 246, 123, 248, 215, 168, 51,
            95, 177, 47, 57, 29, 199, 224, 98, 48, 144, 253, 15, 201, 192, 142, 62, 143, 13, 228,
            89, 51, 58, 6, 226, 139, 99, 207, 22, 113, 215, 79, 91, 158, 166, 210, 28, 90, 218,
            111, 151, 4, 55, 230, 76, 90, 209, 149, 113, 248, 245, 50, 231, 137, 51, 157, 40, 29,
            184, 198, 201, 108, 199, 89, 67, 136, 239, 96, 216, 237, 172, 29, 84, 3, 128, 240, 2,
            218, 169, 217, 118, 179, 34, 226, 19, 227, 59, 193, 131, 108, 20, 113, 46, 170, 196,
            156, 45, 39, 151, 218, 22, 132, 250, 209, 183, 46, 249, 115, 239, 14, 176, 200, 134,
            158, 148, 139, 212, 167, 152, 205, 183, 236, 242, 176, 96, 177, 187, 184, 252, 14, 226,
            127, 127, 173, 147, 224, 220, 8, 29, 63, 73, 215, 92, 161, 110, 20, 154, 131, 23, 217,
            116, 145, 196, 19, 167, 84, 185, 16, 89, 175, 180, 110, 116, 57, 198, 237, 147, 183,
            164, 169, 220, 172, 52, 68, 175, 113, 244, 62, 104, 134, 215, 99, 132, 199, 139, 172,
            108, 143, 25, 238, 201, 128, 85, 24, 73, 30, 186, 142, 186, 201, 79, 3, 176, 185, 70,
            66, 89, 127, 188, 158, 209, 83, 17, 22, 187, 153, 8, 63, 58, 174, 236, 132, 226, 43,
            145, 97, 242, 198, 117, 105, 161, 21, 241, 23, 84, 32, 62, 155, 245, 172, 30, 78, 41,
            199, 219, 180, 149, 193, 163, 131, 237, 240, 46, 183, 186, 42, 201, 49, 249, 142, 188,
            59, 212, 26, 253, 23, 27, 205, 231, 163, 76, 179, 135, 193, 152, 110, 91, 5, 218, 67,
            204, 164, 128, 183, 221, 82, 16, 72, 249, 111, 118, 182, 24, 249, 91, 215, 215, 155, 2,
            0, 0, 0, 0, 0, 0, 0, 212, 110, 6, 228, 73, 146, 46, 184, 158, 58, 94, 4, 141, 241, 158,
            0, 175, 140, 72, 75, 52, 6, 72, 49, 112, 215, 21, 243, 151, 67, 106, 22, 158, 237, 80,
            204, 41, 128, 69, 52, 154, 189, 124, 203, 35, 107, 132, 241, 234, 31, 3, 165, 87, 58,
            10, 92, 252, 227, 214, 99, 176, 66, 118, 22, 177, 20, 120, 198, 252, 236, 7, 148, 207,
            78, 152, 132, 94, 207, 50, 243, 4, 169, 146, 240, 79, 98, 0, 212, 106, 137, 36, 193,
            21, 175, 180, 1, 26, 107, 39, 198, 89, 152, 26, 220, 138, 105, 243, 45, 63, 106, 163,
            80, 74, 253, 176, 207, 47, 52, 7, 84, 59, 151, 47, 178, 165, 112, 251, 161,
        ]
        .to_vec();
        let proof_bytes: Vec<u8> = [
            162, 50, 57, 98, 3, 171, 250, 108, 49, 206, 73, 126, 25, 35, 178, 148, 35, 219, 98, 90,
            122, 177, 16, 91, 233, 215, 222, 12, 72, 184, 53, 2, 62, 166, 50, 68, 98, 171, 218,
            218, 151, 177, 133, 223, 129, 53, 114, 236, 181, 215, 223, 91, 102, 225, 52, 122, 122,
            206, 36, 122, 213, 38, 186, 170, 235, 210, 179, 221, 122, 37, 74, 38, 79, 0, 26, 94,
            59, 146, 46, 252, 70, 153, 236, 126, 194, 169, 17, 144, 100, 218, 118, 22, 99, 226,
            132, 40, 24, 248, 232, 197, 195, 220, 254, 52, 36, 248, 18, 167, 167, 206, 108, 29,
            120, 188, 18, 78, 86, 8, 121, 217, 144, 185, 122, 58, 12, 34, 44, 6, 233, 80, 177, 183,
            5, 8, 150, 74, 241, 141, 65, 150, 35, 98, 15, 150, 137, 254, 132, 167, 228, 104, 63,
            133, 11, 209, 39, 79, 138, 185, 88, 20, 242, 102, 69, 73, 243, 88, 29, 91, 127, 157,
            82, 192, 52, 95, 143, 49, 227, 83, 19, 26, 108, 63, 232, 213, 169, 64, 221, 159, 214,
            220, 246, 174, 35, 43, 143, 80, 168, 142, 29, 103, 179, 58, 235, 33, 163, 198, 255,
            188, 20, 3, 91, 47, 158, 122, 226, 201, 175, 138, 18, 24, 178, 219, 78, 12, 96, 10, 2,
            133, 35, 230, 149, 235, 206, 1, 177, 211, 245, 168, 74, 62, 25, 115, 70, 42, 38, 131,
            92, 103, 103, 176, 212, 223, 177, 242, 94, 14,
        ]
        .to_vec();
        let scalar = [
            232, 255, 255, 239, 147, 245, 225, 67, 145, 112, 185, 121, 72, 232, 51, 40, 93, 88,
            129, 129, 182, 69, 80, 184, 41, 160, 49, 225, 114, 78, 100, 48,
        ]
        .to_vec();

        let proof: ark_groth16::Proof<Bn254> =
            ark_groth16::Proof::deserialize_uncompressed(&proof_bytes[..]).unwrap();
        let vk: ark_groth16::VerifyingKey<Bn254> =
            ark_groth16::VerifyingKey::deserialize_uncompressed(&vk_bytes[..]).unwrap();
        let scalar: ark_bn254::Fr = ark_bn254::Fr::deserialize_uncompressed(&scalar[..]).unwrap();
        let scalars = [scalar];

        let mut msm_scalar = scalars.to_vec();
        msm_scalar.reverse();
        let mut msm_gs = vk.gamma_abc_g1.clone(); // vk.vk_pubs[0]
        msm_gs.reverse();
        let vky0 = msm_gs.pop().unwrap();

        let mut pp3 = vky0 * ark_bn254::Fr::ONE;
        for i in 0..NUM_PUBS {
            pp3 += msm_gs[i] * msm_scalar[i];
        }
        let p3 = pp3.into_affine();

        let (p2, p1, p4) = (proof.c, vk.alpha_g1, proof.a);
        let (q3, q2, q1, q4) = (
            vk.gamma_g2.into_group().neg().into_affine(),
            vk.delta_g2.into_group().neg().into_affine(),
            -vk.beta_g2,
            proof.b,
        );
        let pairing = BnAffinePairing;
        let f_fixed = pairing.multi_miller_loop_affine([p1], [q1]).0;
        let f = pairing
            .multi_miller_loop_affine([p1, p2, p3, p4], [q1, q2, q3, q4])
            .0;
        let (c, s) = compute_c_wi(f);
        let eval_ins: InputProof = InputProof {
            p2,
            p4,
            q4,
            c: c.c1 / c.c0,
            ks: msm_scalar.clone(),
        };

        let eval_ins_raw = eval_ins.to_raw();

        let pubs: PublicParams = PublicParams {
            q2,
            q3,
            fixed_acc: f_fixed.c1 / f_fixed.c0,
            ks_vks: msm_gs,
            vky0,
        };
        let mut segments: Vec<Segment> = vec![];
        let pass = groth16_generate_segments(false, &mut segments, eval_ins_raw, pubs, &mut None);
        assert!(pass);
        // hint_to_data(segments.clone());
    }

    // rust version of pairing verification check with normalized (1 + a. J) representation
    fn verify_pairing(
        ps: Vec<ark_bn254::G1Affine>,
        qs: Vec<ark_bn254::G2Affine>,
        gc: ark_bn254::Fq12,
<<<<<<< HEAD
        s: ark_bn254::Fq12,
=======
        _s: ark_bn254::Fq12,
>>>>>>> 450ef71e
        p1q1: ark_bn254::Fq6,
    ) {
        let mut cinv = gc.inverse().unwrap();
        cinv = ark_bn254::Fq12::new(ark_bn254::Fq6::ONE, cinv.c1 / cinv.c0);
        let mut c = gc;
        c = ark_bn254::Fq12::new(ark_bn254::Fq6::ONE, c.c1 / c.c0);

        let mut f = cinv;

        let mut ts = qs.clone();
        let ps: Vec<ark_bn254::G1Affine> = ps
            .iter()
            .map(|p1| ark_bn254::G1Affine::new_unchecked(-p1.x / p1.y, p1.y.inverse().unwrap()))
            .collect();
        let num_pairings = ps.len();
        for itr in (1..ark_bn254::Config::ATE_LOOP_COUNT.len()).rev() {
            let ate_bit = ark_bn254::Config::ATE_LOOP_COUNT[itr - 1];
            // square
            f = f * f;
            f = ark_bn254::Fq12::new(ark_bn254::Fq6::ONE, f.c1 / f.c0);

            // double and eval
            for i in 0..num_pairings {
                let t = ts[i];
                let p = ps[i];
                let alpha = (t.x.square() + t.x.square() + t.x.square()) / (t.y + t.y);
                let neg_bias = alpha * t.x - t.y;
                let mut le0 = alpha;
                le0.mul_assign_by_fp(&p.x);
                let mut le1 = neg_bias;
                le1.mul_assign_by_fp(&p.y);
                let mut le = ark_bn254::Fq12::ZERO;
                le.c0.c0 = ark_bn254::fq2::Fq2::ONE;
                le.c1.c0 = le0;
                le.c1.c1 = le1;

                f *= le;
                f = ark_bn254::Fq12::new(ark_bn254::Fq6::ONE, f.c1 / f.c0);

                ts[i] = (t + t).into_affine();
            }

            if ate_bit == 1 || ate_bit == -1 {
                let c_or_cinv = if ate_bit == -1 { c } else { cinv };
                f *= c_or_cinv;
                f = ark_bn254::Fq12::new(ark_bn254::Fq6::ONE, f.c1 / f.c0);

                for i in 0..num_pairings {
                    let t = ts[i];
                    let mut q = qs[i];
                    let p = ps[i];

                    if ate_bit == -1 {
                        q = q.neg();
                    };
                    let alpha = (t.y - q.y) / (t.x - q.x);
                    let neg_bias = alpha * t.x - t.y;

                    let mut le0 = alpha;
                    le0.mul_assign_by_fp(&p.x);
                    let mut le1 = neg_bias;
                    le1.mul_assign_by_fp(&p.y);
                    let mut le = ark_bn254::Fq12::ZERO;
                    le.c0.c0 = ark_bn254::fq2::Fq2::ONE;
                    le.c1.c0 = le0;
                    le.c1.c1 = le1;

                    f *= le;
                    f = ark_bn254::Fq12::new(ark_bn254::Fq6::ONE, f.c1 / f.c0);

                    ts[i] = (t + q).into_affine();
                }
            }
        }
        let cinv_q = cinv.frobenius_map(1);
        let c_q2 = c.frobenius_map(2);
        let cinv_q3 = cinv.frobenius_map(3);

        for mut cq in vec![cinv_q, c_q2, cinv_q3] {
            cq = ark_bn254::Fq12::new(ark_bn254::Fq6::ONE, cq.c1 / cq.c0);
            f *= cq;
            f = ark_bn254::Fq12::new(ark_bn254::Fq6::ONE, f.c1 / f.c0);
        }

        // f *= s;
        // f = ark_bn254::Fq12::new(ark_bn254::Fq6::ONE, f.c1/f.c0);

        for i in 0..num_pairings {
            let mut q = qs[i];
            let t = ts[i];
            let p = ps[i];

            q = frob_q_power(q, 1);

            let alpha = (t.y - q.y) / (t.x - q.x);
            let neg_bias = alpha * t.x - t.y;
            let mut le0 = alpha;
            le0.mul_assign_by_fp(&p.x);
            let mut le1 = neg_bias;
            le1.mul_assign_by_fp(&p.y);
            let mut le = ark_bn254::Fq12::ZERO;
            le.c0.c0 = ark_bn254::fq2::Fq2::ONE;
            le.c1.c0 = le0;
            le.c1.c1 = le1;

            f *= le;
            f = ark_bn254::Fq12::new(ark_bn254::Fq6::ONE, f.c1 / f.c0);

            ts[i] = (t + q).into_affine();
        }

        // t + q^3
        for i in 0..num_pairings {
            let mut q = qs[i];
            let t = ts[i];
            let p = ps[i];

            q = frob_q_power(q, -1);

            let alpha = (t.y - q.y) / (t.x - q.x);
            let neg_bias = alpha * t.x - t.y;
            let mut le0 = alpha;
            le0.mul_assign_by_fp(&p.x);
            let mut le1 = neg_bias;
            le1.mul_assign_by_fp(&p.y);
            let mut le = ark_bn254::Fq12::ZERO;
            le.c0.c0 = ark_bn254::fq2::Fq2::ONE;
            le.c1.c0 = le0;
            le.c1.c1 = le1;

            f *= le;
            f = ark_bn254::Fq12::new(ark_bn254::Fq6::ONE, f.c1 / f.c0);
            ts[i] = (t + q).into_affine();
        }

        // t + q^3
        for i in 0..num_pairings {
            let mut q = qs[i];
            let t = ts[i];
            q = frob_q_power(q, 3);

            ts[i] = (t + q).into_affine();
        }
        assert_eq!(f.c1 + p1q1, ark_bn254::Fq6::ZERO); // final check, f: (a+b == 0 => (1 + a) * (1 + b) == Fq12::ONE)
    }

    // Pairing verification check with normalized (1 + a. J) representation
    // Includes equivalent bitcoin script in for each functions
    pub fn verify_pairing_scripted(
        ps: Vec<ark_bn254::G1Affine>,
        qs: Vec<ark_bn254::G2Affine>,
        gc: ark_bn254::Fq12,
        s: ark_bn254::Fq12,
        p1q1: ark_bn254::Fq6,
    ) {
        use crate::chunk::{
            taps_ext_miller::chunk_frob_fp12,
            taps_mul::{chunk_dense_dense_mul, chunk_fq12_square},
            taps_point_ops::{
                chunk_init_t4, chunk_point_ops_and_multiply_line_evals_step_2, frob_q_power,
            },
        };

        let beta_12x = BigUint::from_str(
            "21575463638280843010398324269430826099269044274347216827212613867836435027261",
        )
        .unwrap();
        let beta_12y = BigUint::from_str(
            "10307601595873709700152284273816112264069230130616436755625194854815875713954",
        )
        .unwrap();
        let beta_12 = ark_bn254::Fq2::from_base_prime_field_elems([
            ark_bn254::Fq::from(beta_12x.clone()),
            ark_bn254::Fq::from(beta_12y.clone()),
        ])
        .unwrap();
        let beta_13x = BigUint::from_str(
            "2821565182194536844548159561693502659359617185244120367078079554186484126554",
        )
        .unwrap();
        let beta_13y = BigUint::from_str(
            "3505843767911556378687030309984248845540243509899259641013678093033130930403",
        )
        .unwrap();
        let beta_13 = ark_bn254::Fq2::from_base_prime_field_elems([
            ark_bn254::Fq::from(beta_13x.clone()),
            ark_bn254::Fq::from(beta_13y.clone()),
        ])
        .unwrap();
        let beta_22x = BigUint::from_str(
            "21888242871839275220042445260109153167277707414472061641714758635765020556616",
        )
        .unwrap();
        let beta_22y = BigUint::from_str("0").unwrap();
        let beta_22 = ark_bn254::Fq2::from_base_prime_field_elems([
            ark_bn254::Fq::from(beta_22x.clone()),
            ark_bn254::Fq::from(beta_22y.clone()),
        ])
        .unwrap();

        let mut cinv = gc.inverse().unwrap();
        cinv = ark_bn254::Fq12::new(ark_bn254::Fq6::ONE, cinv.c1 / cinv.c0);
        let mut c = gc;
        c = ark_bn254::Fq12::new(ark_bn254::Fq6::ONE, c.c1 / c.c0);

        let mut f = cinv;
        let mut g = cinv.c1;

        let mut ts = qs.clone();
        let ps: Vec<ark_bn254::G1Affine> = ps
            .iter()
            .map(|p1| ark_bn254::G1Affine::new_unchecked(-p1.x / p1.y, p1.y.inverse().unwrap()))
            .collect();
        let num_pairings = ps.len();

        let mut total_script_size = 0;
        let mut temp_scr = script! {};

        let (mut t4, _, scr, _) = chunk_init_t4([
            qs[2].x.c0.into(),
            qs[2].x.c1.into(),
            qs[2].y.c0.into(),
            qs[2].y.c1.into(),
        ]);
        total_script_size += scr.len();
        let mut t3 = qs[1];
        let mut t2 = qs[0];

        for itr in (1..ark_bn254::Config::ATE_LOOP_COUNT.len()).rev() {
            let ate_bit = ark_bn254::Config::ATE_LOOP_COUNT[itr - 1];
            println!("itr {} ate_bit {}", itr, ate_bit);
            // square
            f = f * f;
            f = ark_bn254::Fq12::new(ark_bn254::Fq6::ONE, f.c1 / f.c0);
            (g, _, temp_scr, _) = chunk_fq12_square(g);
            total_script_size += temp_scr.len();

            assert_eq!(g, f.c1);

            // double and eval
            for i in 0..num_pairings {
                let t = ts[i];
                let p = ps[i];
                let alpha = (t.x.square() + t.x.square() + t.x.square()) / (t.y + t.y);
                let neg_bias = alpha * t.x - t.y;
                let mut le0 = alpha;
                le0.mul_assign_by_fp(&p.x);
                let mut le1 = neg_bias;
                le1.mul_assign_by_fp(&p.y);
                let mut le = ark_bn254::Fq12::ZERO;
                le.c0.c0 = ark_bn254::fq2::Fq2::ONE;
                le.c1.c0 = le0;
                le.c1.c1 = le1;

                f *= le;
                f = ark_bn254::Fq12::new(ark_bn254::Fq6::ONE, f.c1 / f.c0);

                ts[i] = (t + t).into_affine();
            }
            (t4, _, temp_scr, _) = chunk_point_ops_and_multiply_line_evals_step_1(
                true, None, None, t4, ps[2], None, ps[1], t3, None, ps[0], t2, None,
            );
            total_script_size += temp_scr.len();

            t3 = (t3 + t3).into_affine();
            t2 = (t2 + t2).into_affine();
            let (lev, _, scr, _) = chunk_point_ops_and_multiply_line_evals_step_2(t4);
            total_script_size += scr.len();
            (g, _, temp_scr, _) = chunk_dense_dense_mul(g, lev);
            total_script_size += temp_scr.len();

            assert_eq!(g, f.c1);

            if ate_bit == 1 || ate_bit == -1 {
                let c_or_cinv = if ate_bit == -1 { c } else { cinv };
                f *= c_or_cinv;
                f = ark_bn254::Fq12::new(ark_bn254::Fq6::ONE, f.c1 / f.c0);
                (g, _, temp_scr, _) = chunk_dense_dense_mul(g, c_or_cinv.c1);
                total_script_size += temp_scr.len();

                assert_eq!(g, f.c1);

                for i in 0..num_pairings {
                    let t = ts[i];
                    let mut q = qs[i];
                    let p = ps[i];

                    if ate_bit == -1 {
                        q = q.neg();
                    };
                    let alpha = (t.y - q.y) / (t.x - q.x);
                    let neg_bias = alpha * t.x - t.y;

                    let mut le0 = alpha;
                    le0.mul_assign_by_fp(&p.x);
                    let mut le1 = neg_bias;
                    le1.mul_assign_by_fp(&p.y);
                    let mut le = ark_bn254::Fq12::ZERO;
                    le.c0.c0 = ark_bn254::fq2::Fq2::ONE;
                    le.c1.c0 = le0;
                    le.c1.c1 = le1;

                    f *= le;
                    f = ark_bn254::Fq12::new(ark_bn254::Fq6::ONE, f.c1 / f.c0);

                    ts[i] = (t + q).into_affine();
                    // println!("pair {:?} ts {:?}", i, ts[i]);
                }

                (t4, _, temp_scr, _) = chunk_point_ops_and_multiply_line_evals_step_1(
                    false,
                    Some(false),
                    Some(ate_bit),
                    t4,
                    ps[2],
                    Some(qs[2]),
                    ps[1],
                    t3,
                    Some(qs[1]),
                    ps[0],
                    t2,
                    Some(qs[0]),
                );
                total_script_size += temp_scr.len();

                if ate_bit == 1 {
                    t3 = (t3 + qs[1]).into_affine();
                    t2 = (t2 + qs[0]).into_affine();
                } else {
                    t3 = (t3 + qs[1].neg()).into_affine();
                    t2 = (t2 + qs[0].neg()).into_affine();
                }

                let (lev, _, scr, _) = chunk_point_ops_and_multiply_line_evals_step_2(t4);
                total_script_size += scr.len();

                (g, _, temp_scr, _) = chunk_dense_dense_mul(g, lev);
                total_script_size += temp_scr.len();
            }
            assert_eq!(g, f.c1);
        }

        let cinv_q = cinv.frobenius_map(1);
        let c_q2 = c.frobenius_map(2);
        let cinv_q3 = cinv.frobenius_map(3);

        let (sc_cinv_q, _, scr, _) = chunk_frob_fp12(cinv.c1, 1);
        total_script_size += scr.len();
        let (sc_c_q2, _, scr, _) = chunk_frob_fp12(c.c1, 2);
        total_script_size += scr.len();
        let (sc_cinv_q3, _, scr, _) = chunk_frob_fp12(cinv.c1, 3);
        total_script_size += scr.len();

        for mut cq in vec![cinv_q, c_q2, cinv_q3] {
            cq = ark_bn254::Fq12::new(ark_bn254::Fq6::ONE, cq.c1 / cq.c0);
            f *= cq;
            f = ark_bn254::Fq12::new(ark_bn254::Fq6::ONE, f.c1 / f.c0);
        }
        for sc_cq in vec![sc_cinv_q, sc_c_q2, sc_cinv_q3] {
            (g, _, temp_scr, _) = chunk_dense_dense_mul(g, sc_cq);
            total_script_size += temp_scr.len();
        }
        assert_eq!(g, f.c1);

        for i in 0..num_pairings {
            let mut q = qs[i];
            let t = ts[i];
            let p = ps[i];

            q.x.conjugate_in_place();
            q.x *= beta_12;
            q.y.conjugate_in_place();
            q.y *= beta_13;
            let alpha = (t.y - q.y) / (t.x - q.x);
            let neg_bias = alpha * t.x - t.y;
            let mut le0 = alpha;
            le0.mul_assign_by_fp(&p.x);
            let mut le1 = neg_bias;
            le1.mul_assign_by_fp(&p.y);
            let mut le = ark_bn254::Fq12::ZERO;
            le.c0.c0 = ark_bn254::fq2::Fq2::ONE;
            le.c1.c0 = le0;
            le.c1.c1 = le1;

            f *= le;
            f = ark_bn254::Fq12::new(ark_bn254::Fq6::ONE, f.c1 / f.c0);

            ts[i] = (t + q).into_affine();
        }
        (t4, _, temp_scr, _) = chunk_point_ops_and_multiply_line_evals_step_1(
            false,
            Some(true),
            Some(1),
            t4,
            ps[2],
            Some(qs[2]),
            ps[1],
            t3,
            Some(qs[1]),
            ps[0],
            t2,
            Some(qs[0]),
        );
        total_script_size += temp_scr.len();

        let (lev, _, scr, _) = chunk_point_ops_and_multiply_line_evals_step_2(t4);
        total_script_size += scr.len();

        (g, _, temp_scr, _) = chunk_dense_dense_mul(g, lev);
        total_script_size += temp_scr.len();
        let tmp_q2f = frob_q_power(qs[0], 1);
        t2 = (t2 + tmp_q2f).into_affine();
        let tmp_q3f = frob_q_power(qs[1], 1);
        t3 = (t3 + tmp_q3f).into_affine();
        assert_eq!(g, f.c1);

        // t + q^3
        for i in 0..num_pairings {
            let mut q = qs[i];
            let t = ts[i];
            let p = ps[i];

            q.x *= beta_22;

            let alpha = (t.y - q.y) / (t.x - q.x);
            let neg_bias = alpha * t.x - t.y;
            let mut le0 = alpha;
            le0.mul_assign_by_fp(&p.x);
            let mut le1 = neg_bias;
            le1.mul_assign_by_fp(&p.y);
            let mut le = ark_bn254::Fq12::ZERO;
            le.c0.c0 = ark_bn254::fq2::Fq2::ONE;
            le.c1.c0 = le0;
            le.c1.c1 = le1;

            f *= le;
            f = ark_bn254::Fq12::new(ark_bn254::Fq6::ONE, f.c1 / f.c0);

            ts[i] = (t + q).into_affine();
        }
        (t4, _, temp_scr, _) = chunk_point_ops_and_multiply_line_evals_step_1(
            false,
            Some(true),
            Some(-1),
            t4,
            ps[2],
            Some(qs[2]),
            ps[1],
            t3,
            Some(qs[1]),
            ps[0],
            t2,
            Some(qs[0]),
        );
        total_script_size += temp_scr.len();

        let (lev, _, scr, _) = chunk_point_ops_and_multiply_line_evals_step_2(t4);
        total_script_size += scr.len();

        (g, _, temp_scr, _) = chunk_dense_dense_mul(g, lev);
        total_script_size += temp_scr.len();

        println!("total script size {:?}", total_script_size);

        let tmp_q2f = frob_q_power(qs[0], -1);
        t2 = (t2 + tmp_q2f).into_affine();
        let tmp_q3f = frob_q_power(qs[1], -1);
        t3 = (t3 + tmp_q3f).into_affine();
        assert_eq!(g, f.c1);

        assert_eq!(g + p1q1, ark_bn254::Fq6::ZERO); // final check, f: (a+b == 0 => (1 + a) * (1 + b) == Fq12::ONE)
        assert_eq!(f.c1 + p1q1, ark_bn254::Fq6::ZERO); // final check, f: (a+b == 0 => (1 + a) * (1 + b) == Fq12::ONE)
    }

    #[test]
    fn test_verify_pairing() {
        let vk_bytes = [
            115, 158, 251, 51, 106, 255, 102, 248, 22, 171, 229, 158, 80, 192, 240, 217, 99, 162,
            65, 107, 31, 137, 197, 79, 11, 210, 74, 65, 65, 203, 243, 14, 123, 2, 229, 125, 198,
            247, 76, 241, 176, 116, 6, 3, 241, 1, 134, 195, 39, 5, 124, 47, 31, 43, 164, 48, 120,
            207, 150, 125, 108, 100, 48, 155, 137, 132, 16, 193, 139, 74, 179, 131, 42, 119, 25,
            185, 98, 13, 235, 118, 92, 11, 154, 142, 134, 220, 191, 220, 169, 250, 244, 104, 123,
            7, 247, 33, 178, 155, 121, 59, 75, 188, 206, 198, 182, 97, 0, 64, 231, 45, 55, 92, 100,
            17, 56, 159, 79, 13, 219, 221, 33, 39, 193, 24, 36, 58, 105, 8, 70, 206, 176, 209, 146,
            45, 201, 157, 226, 84, 213, 135, 143, 178, 156, 112, 137, 246, 123, 248, 215, 168, 51,
            95, 177, 47, 57, 29, 199, 224, 98, 48, 144, 253, 15, 201, 192, 142, 62, 143, 13, 228,
            89, 51, 58, 6, 226, 139, 99, 207, 22, 113, 215, 79, 91, 158, 166, 210, 28, 90, 218,
            111, 151, 4, 55, 230, 76, 90, 209, 149, 113, 248, 245, 50, 231, 137, 51, 157, 40, 29,
            184, 198, 201, 108, 199, 89, 67, 136, 239, 96, 216, 237, 172, 29, 84, 3, 128, 240, 2,
            218, 169, 217, 118, 179, 34, 226, 19, 227, 59, 193, 131, 108, 20, 113, 46, 170, 196,
            156, 45, 39, 151, 218, 22, 132, 250, 209, 183, 46, 249, 115, 239, 14, 176, 200, 134,
            158, 148, 139, 212, 167, 152, 205, 183, 236, 242, 176, 96, 177, 187, 184, 252, 14, 226,
            127, 127, 173, 147, 224, 220, 8, 29, 63, 73, 215, 92, 161, 110, 20, 154, 131, 23, 217,
            116, 145, 196, 19, 167, 84, 185, 16, 89, 175, 180, 110, 116, 57, 198, 237, 147, 183,
            164, 169, 220, 172, 52, 68, 175, 113, 244, 62, 104, 134, 215, 99, 132, 199, 139, 172,
            108, 143, 25, 238, 201, 128, 85, 24, 73, 30, 186, 142, 186, 201, 79, 3, 176, 185, 70,
            66, 89, 127, 188, 158, 209, 83, 17, 22, 187, 153, 8, 63, 58, 174, 236, 132, 226, 43,
            145, 97, 242, 198, 117, 105, 161, 21, 241, 23, 84, 32, 62, 155, 245, 172, 30, 78, 41,
            199, 219, 180, 149, 193, 163, 131, 237, 240, 46, 183, 186, 42, 201, 49, 249, 142, 188,
            59, 212, 26, 253, 23, 27, 205, 231, 163, 76, 179, 135, 193, 152, 110, 91, 5, 218, 67,
            204, 164, 128, 183, 221, 82, 16, 72, 249, 111, 118, 182, 24, 249, 91, 215, 215, 155, 2,
            0, 0, 0, 0, 0, 0, 0, 212, 110, 6, 228, 73, 146, 46, 184, 158, 58, 94, 4, 141, 241, 158,
            0, 175, 140, 72, 75, 52, 6, 72, 49, 112, 215, 21, 243, 151, 67, 106, 22, 158, 237, 80,
            204, 41, 128, 69, 52, 154, 189, 124, 203, 35, 107, 132, 241, 234, 31, 3, 165, 87, 58,
            10, 92, 252, 227, 214, 99, 176, 66, 118, 22, 177, 20, 120, 198, 252, 236, 7, 148, 207,
            78, 152, 132, 94, 207, 50, 243, 4, 169, 146, 240, 79, 98, 0, 212, 106, 137, 36, 193,
            21, 175, 180, 1, 26, 107, 39, 198, 89, 152, 26, 220, 138, 105, 243, 45, 63, 106, 163,
            80, 74, 253, 176, 207, 47, 52, 7, 84, 59, 151, 47, 178, 165, 112, 251, 161,
        ]
        .to_vec();
        let proof_bytes: Vec<u8> = [
            162, 50, 57, 98, 3, 171, 250, 108, 49, 206, 73, 126, 25, 35, 178, 148, 35, 219, 98, 90,
            122, 177, 16, 91, 233, 215, 222, 12, 72, 184, 53, 2, 62, 166, 50, 68, 98, 171, 218,
            218, 151, 177, 133, 223, 129, 53, 114, 236, 181, 215, 223, 91, 102, 225, 52, 122, 122,
            206, 36, 122, 213, 38, 186, 170, 235, 210, 179, 221, 122, 37, 74, 38, 79, 0, 26, 94,
            59, 146, 46, 252, 70, 153, 236, 126, 194, 169, 17, 144, 100, 218, 118, 22, 99, 226,
            132, 40, 24, 248, 232, 197, 195, 220, 254, 52, 36, 248, 18, 167, 167, 206, 108, 29,
            120, 188, 18, 78, 86, 8, 121, 217, 144, 185, 122, 58, 12, 34, 44, 6, 233, 80, 177, 183,
            5, 8, 150, 74, 241, 141, 65, 150, 35, 98, 15, 150, 137, 254, 132, 167, 228, 104, 63,
            133, 11, 209, 39, 79, 138, 185, 88, 20, 242, 102, 69, 73, 243, 88, 29, 91, 127, 157,
            82, 192, 52, 95, 143, 49, 227, 83, 19, 26, 108, 63, 232, 213, 169, 64, 221, 159, 214,
            220, 246, 174, 35, 43, 143, 80, 168, 142, 29, 103, 179, 58, 235, 33, 163, 198, 255,
            188, 20, 3, 91, 47, 158, 122, 226, 201, 175, 138, 18, 24, 178, 219, 78, 12, 96, 10, 2,
            133, 35, 230, 149, 235, 206, 1, 177, 211, 245, 168, 74, 62, 25, 115, 70, 42, 38, 131,
            92, 103, 103, 176, 212, 223, 177, 242, 94, 14,
        ]
        .to_vec();
        let scalar = [
            232, 255, 255, 239, 147, 245, 225, 67, 145, 112, 185, 121, 72, 232, 51, 40, 93, 88,
            129, 129, 182, 69, 80, 184, 41, 160, 49, 225, 114, 78, 100, 48,
        ]
        .to_vec();

        let proof: ark_groth16::Proof<Bn254> =
            ark_groth16::Proof::deserialize_uncompressed(&proof_bytes[..]).unwrap();
        let vk: ark_groth16::VerifyingKey<Bn254> =
            ark_groth16::VerifyingKey::deserialize_uncompressed(&vk_bytes[..]).unwrap();
        let scalar: ark_bn254::Fr = ark_bn254::Fr::deserialize_uncompressed(&scalar[..]).unwrap();
        let scalars = [scalar];

        // compute msm
        let mut msm_scalar = scalars.to_vec();
        msm_scalar.reverse();
        let mut msm_gs = vk.gamma_abc_g1.clone(); // vk.vk_pubs[0]
        msm_gs.reverse();
        let vky0 = msm_gs.pop().unwrap();
        let mut p3 = vky0 * ark_bn254::Fr::ONE;
        for i in 0..NUM_PUBS {
            p3 += msm_gs[i] * msm_scalar[i];
        }
        let p3 = p3.into_affine();

        let (p2, p1, p4) = (proof.c, vk.alpha_g1, proof.a);
        let (q3, q2, q1, q4) = (
            vk.gamma_g2.into_group().neg().into_affine(),
            vk.delta_g2.into_group().neg().into_affine(),
            -vk.beta_g2,
            proof.b,
        );

        // precompute c, s
        let pairing = BnAffinePairing;
        let mut g = pairing
            .multi_miller_loop_affine([p1, p2, p3, p4], [q1, q2, q3, q4])
            .0;
        let fixed_p1q1 = pairing.multi_miller_loop_affine([p1], [q1]).0;
        let fixed_p1q1 = fixed_p1q1.c1 / fixed_p1q1.c0;
        if g.c1 != ark_bn254::Fq6::ZERO {
            g = ark_bn254::Fq12::new(ark_bn254::Fq6::ONE, g.c1 / g.c0);
        }
        let (c, wi) = compute_c_wi(g);

        // actual scripted verification
        verify_pairing(vec![p2, p3, p4], vec![q2, q3, q4], c, wi, fixed_p1q1);
        verify_pairing_scripted(vec![p2, p3, p4], vec![q2, q3, q4], c, wi, fixed_p1q1);
    }
}<|MERGE_RESOLUTION|>--- conflicted
+++ resolved
@@ -588,11 +588,7 @@
         ps: Vec<ark_bn254::G1Affine>,
         qs: Vec<ark_bn254::G2Affine>,
         gc: ark_bn254::Fq12,
-<<<<<<< HEAD
-        s: ark_bn254::Fq12,
-=======
         _s: ark_bn254::Fq12,
->>>>>>> 450ef71e
         p1q1: ark_bn254::Fq6,
     ) {
         let mut cinv = gc.inverse().unwrap();
