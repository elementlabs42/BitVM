use crate::bn254::fq6::Fq6;
use crate::bn254::g2::hinted_ell_by_constant_affine;
use crate::bn254::utils::Hint;
use crate::bn254::{fq12::Fq12, fq2::Fq2};
use crate::chunk::wrap_hasher::hash_messages;
use crate::treepp::*;
use ark_ff::{AdditiveGroup, Field};
use ark_ff::{Fp12Config, Fp6Config};

use super::elements::ElementType;

/// Input two sparse Fq6 elements where the third coefficient is Fq2::ZERO
/// Multiply these elements and return result.
/// Given m = (a, b, 0) n = (d, e, 0).
/// Compute mxn = (ad, bd + ae, be)
pub(crate) fn utils_fq6_ss_mul(
    m: ark_bn254::Fq6,
    n: ark_bn254::Fq6,
) -> (ark_bn254::Fq6, Script, Vec<Hint>) {
    let a = m.c0;
    let b = m.c1;
    let d = n.c0;
    let e = n.c1;

    let g = a * d;
    let h = b * d + a * e;
    let i = b * e;
    let result = ark_bn254::Fq6::new(g, h, i);

    let (g_scr, g_hints) = Fq2::hinted_mul(2, d, 0, a);
    // We use lc4 to compute h as it requires lesser number of tmul hints compared to doing the same thing with two LC2s
    let (h_scr, h_hints) = Fq2::hinted_mul_lc4_keep_elements(b, d, e, a);
    let (i_scr, i_hints) = Fq2::hinted_mul(2, e, 0, b);

    let mut hints = vec![];
    for hint in [i_hints, g_hints, h_hints] {
        hints.extend_from_slice(&hint);
    }

    let scr = script! {
        // [a, b, d, e]
        {Fq2::copy(0)} {Fq2::copy(6)}
        // [a, b, d, e, e, b]
        {i_scr}
        // [a, b, d, e, i]
        {Fq2::toaltstack()}
        // [a, b, d, e]
        {Fq2::toaltstack()}
        {Fq2::copy(0)} {Fq2::copy(6)}
        // [a, b, d, d, a] [i, e]
        {g_scr}
        // [a, b, d, g] [i, e]
        {Fq2::fromaltstack()} {Fq2::roll(2)}
        {Fq2::toaltstack()}
        // [a, b, d, e] [i, g]
        {Fq2::roll(6)}
        // [b, d, e, a] [i, g]
        {h_scr} {Fq2::toaltstack()}
        // [b, d, e, a] [i, g, h]
        {Fq6::roll(2)}
        // [a, b, d, e] [i, g, h]
        {Fq2::fromaltstack()} {Fq2::fromaltstack()}
        {Fq2::roll(2)} {Fq2::fromaltstack()}
        // [a, b, d, e, g, h, i]
    };
    (result, scr, hints)
}

/// Input a dense Fq6 element m <- (a, b, c) and a sparse Fq6 element n <- (d, e, 0)
/// Multiply these elements and return result.
/// Compute mxn = (ad + ce J^2, bd + ae, cd + be)
pub(crate) fn utils_fq6_sd_mul(
    m: ark_bn254::Fq6,
    n: ark_bn254::Fq6,
) -> (ark_bn254::Fq6, Script, Vec<Hint>) {
    let a = m.c0;
    let b = m.c1;
    let c = m.c2;
    let d = n.c0;
    let e = n.c1;
    assert_eq!(n.c2, ark_bn254::Fq2::ZERO);

    let g = a * d + c * e * ark_bn254::Fq6Config::NONRESIDUE;
    let h = (b * d) + (a * e);
    let i = c * d + b * e;
    let result = ark_bn254::Fq6::new(g, h, i);

    let mut hints = vec![];
    let (i_scr, i_hints) = Fq2::hinted_mul_lc4_keep_elements(c, d, e, b);
    let (h_scr, h_hints) = Fq2::hinted_mul_lc4_keep_elements(d, b, e, a);
    let (g_scr, g_hints) =
        Fq2::hinted_mul_lc4_keep_elements(e * ark_bn254::Fq6Config::NONRESIDUE, c, d, a);

    for hint in [i_hints, h_hints, g_hints] {
        hints.extend_from_slice(&hint);
    }

    let mul_by_beta_sq_scr = script! {
        {Fq6::mul_fq2_by_nonresidue()}
    };

    let scr = script! {
        // [a, b, c, d, e]
        {Fq2::roll(6)}
         // [a, c, d, e, b]
        {i_scr}
        // [a, c, d, e, b, i]
        {Fq2::toaltstack()}

        // [a, c, d, e, b]
        {Fq2::roll(2)}  {Fq2::roll(8)}
        // [c, d, b, e, a]
        {h_scr}
        {Fq2::toaltstack()}
        // [c, d, b, e, a] [i, h]
        {Fq2::copy(2)} {Fq2::toaltstack()}
        // [c, d, b, e, a] [i, h, e]
        {Fq2::toaltstack()}
        {mul_by_beta_sq_scr}
        // [c, d, b, ebeta] [i, h, e, a]
        {Fq2::roll(6)}
        // [d, b, ebeta, c] [i, h, e, a]
        {Fq2::roll(6)}
        // [b, ebeta, c, d] [i, h, e, a]
        {Fq2::fromaltstack()}
        // [b, ebeta, c, d, a] [i, h, e]
        {g_scr}
        // [b, ebeta, c, d, a, g] [i, h , e]
        {Fq2::toaltstack()}
        // [b, ebeta, c, d, a] [i, h, e, g]
        {Fq2::roll(6)} {Fq2::drop()}
         // [b, c, d, a] [i, h, e g]
        {Fq6::roll(2)}
         // [a,b, c, d,] [i, h, e, g]
        {Fq2::fromaltstack()} {Fq2::fromaltstack()}
         // [a,b, c, d, g, e] [i, h]
         {Fq2::roll(2)} {Fq2::toaltstack()}
        //  {Fq2::push(ark_bn254::Fq2::ZERO)}
        // [a,b, c, d, e, _f] [i, h, g]
        {Fq6::fromaltstack()}
        // [a, b, c, d, e, _f, g, h, i]
    };
    (result, scr, hints)
}

/// Given line evaluation f, line coeff (alpha_t3, neg_bias_t3) and point P3,
/// Compute line evaluation 'g' at P3 and multiply it with f.
/// Return Script and Hints for the computation and return the line evaluation g.
/// Compute g = le_{t3} (P3); h = f * g;
/// Return (g, Script(Compute), Hints(Compute))
pub(crate) fn utils_multiply_by_line_eval(
    f: ark_bn254::Fq6,
    alpha_t3: ark_bn254::Fq2,
    neg_bias_t3: ark_bn254::Fq2,
    p3: ark_bn254::G1Affine,
) -> (ark_bn254::Fq6, Script, Vec<Hint>) {
    assert_eq!(f.c2, ark_bn254::Fq2::ZERO);

    let mut l0_t3 = alpha_t3;
    l0_t3.mul_assign_by_fp(&p3.x);
    let mut l1_t3 = neg_bias_t3;
    l1_t3.mul_assign_by_fp(&p3.y);

    let (hinted_ell_t3, hints_ell_t3) =
        hinted_ell_by_constant_affine(p3.x, p3.y, alpha_t3, neg_bias_t3);

    let g = ark_bn254::Fq6::new(l0_t3, l1_t3, ark_bn254::Fq2::ZERO);
    let (_, fg_scr, fg_hints) = utils_fq6_ss_mul(g, f);

    let scr = script! {
        // [f, p3]
        {Fq2::copy(0)}
        // [f, p3, p3]
        {Fq2::push(alpha_t3)}
        {Fq2::push(neg_bias_t3)}
        // [f, p3, p3, a, b]
        {Fq2::roll(4)}
        // [f, p3, a, b, p3]
        {hinted_ell_t3}
        // [f, p3, le0, le1]
        // [f, p3, g]
        {Fq2::roll(8)} {Fq2::roll(8)}
        // [p3, g, f]
        {fg_scr}
        // [p3, g, f, fg]
    };

    let mut hints = vec![];
    hints.extend_from_slice(&hints_ell_t3);
    hints.extend_from_slice(&fg_hints);

    (g, scr, hints)
}

/// Compute product of two Fq12 elements in normalized form (1 + c J) <- (1 + a J) x (1 + b J).
/// Input a, b and output c.
// In this form (1 + c J) <- 1 + {(a+b)/(1 + ab J^2)}
// => c . (1 + ab J^2) =?= (a + b)
// a, b and c are passed as input to the script and the above equation is validated to show that c is the correct output
// For invalid input i.e (1 + ab J ^2) == 0, return [a, b, c]
pub(crate) fn utils_fq12_dd_mul(
    a: ark_bn254::Fq6,
    b: ark_bn254::Fq6,
) -> (ark_bn254::Fq6, bool, Script, Vec<Hint>) {
    let mut hints = vec![];
    let mock_value = ark_bn254::Fq6::ONE;

    // compute ab in Script
    let (ab_scr, ab_hints) = Fq6::hinted_mul(6, a, 0, b);
    hints.extend_from_slice(&ab_hints);

    // calculate denom
    let beta_sq = ark_bn254::Fq12Config::NONRESIDUE;
    let denom = ark_bn254::Fq6::ONE + a * b * beta_sq;

    // is input valid ? output: mock_output
    let (denom_mul_c_scr, c) = if denom != ark_bn254::Fq6::ZERO {
        let c = (a + b) / denom;
        let res = Fq6::hinted_mul(6, denom, 0, c);
        hints.extend_from_slice(&res.1);
        (res.0, c)
    } else {
        let scr = Fq6::hinted_mul(6, ark_bn254::Fq6::ONE, 0, ark_bn254::Fq6::ONE).0;
        (scr, mock_value)
    };

    let mul_by_beta_sq_scr = script! {
        {Fq6::mul_fq2_by_nonresidue()}
        {Fq2::roll(4)} {Fq2::roll(4)}
    };

    let scr = script! {
        // [hints a, b, c] []
        {Fq6::toaltstack()}
        // [hints a, b] [c]
        {Fq12::copy(0)}
        // [hints a, b, a, b] [c]
        {ab_scr}
        // [hints, a, b, ab]
        {mul_by_beta_sq_scr}
        // [hints, a, b, ab*beta_sq]
        {Fq6::push(ark_bn254::Fq6::ONE)}
        {Fq6::add(6, 0)}
        // [hints, a, b, denom] [c]
        {Fq6::copy(0)}
        {Fq6::is_zero()} // denom =?= 0
        OP_IF
            // [a, b, denom] [c]
            {Fq6::drop()}
            {Fq6::fromaltstack()}
            // [a, b c] []
            {Fq6::drop()}
            {Fq6::push(mock_value)}
            {0}
            // [a, b mock_c, 0] []
        OP_ELSE
            {Fq6::fromaltstack()}
            // [hints, a, b, denom, c]
            {Fq6::copy(0)}
            // [hints, a, b, denom, c, c]
            {Fq12::roll(6)}
            // [hints, a, b, c, denom, c]

            {denom_mul_c_scr}

            // [a, b c, denom_c]
            {Fq12::copy(12)}
            // [a, b c, denom_c, a b]
            {Fq6::add(6, 0)}
            // [a, b c, denom_c, a+b]
            {Fq6::equalverify()}
            // [a, b, c] []
            {1}
            // {a, b, c, 1}
        OP_ENDIF
        // [a, b, c, 0/1] []
    };

    let input_is_valid = denom != ark_bn254::Fq6::ZERO;
    (c, input_is_valid, scr, hints)
}

/// Compute square of an Fq12 elements in normalized form (1 + c J) <- (1 + a J) x (1 + a J).
/// Input a, and output c.
// In this form (1 + c J) <- 1 + {(2a)/(1 + a^2 J^2)}
// => c . (1 + a^2 J^2) =?= 2a
// a c are passed as input to the script and the above equation is validated to show that c is the correct output
// Assumes input a is valid i.e (1 + a^2 J ^2) != 0
pub(crate) fn utils_fq12_square(a: ark_bn254::Fq6) -> (ark_bn254::Fq6, bool, Script, Vec<Hint>) {
    let mut hints = vec![];
    let mock_value = ark_bn254::Fq6::ONE;

    // compute ab in Script
    let (asq_scr, ab_hints) = Fq6::hinted_square(a);
    hints.extend_from_slice(&ab_hints);

    // calculate denom
    let beta_sq = ark_bn254::Fq12Config::NONRESIDUE;
    let denom = ark_bn254::Fq6::ONE + a * a * beta_sq;

    // is input valid ? output: mock_output
    let (denom_mul_c_scr, c) = if denom != ark_bn254::Fq6::ZERO {
        let c = (a + a) / denom;
        let res = Fq6::hinted_mul(6, denom, 0, c);
        hints.extend_from_slice(&res.1);
        (res.0, c)
    } else {
        let scr = Fq6::hinted_mul(6, ark_bn254::Fq6::ONE, 0, ark_bn254::Fq6::ONE).0;
        (scr, mock_value)
    };

    let mul_by_beta_sq_scr = script! {
        {Fq6::mul_fq2_by_nonresidue()}
        {Fq2::roll(4)} {Fq2::roll(4)}
    };

    let scr = script! {
        // [hints a, c] []
        {Fq6::toaltstack()}
        // [hints, a], [c]
        {Fq6::copy(0)}
        // [hints a, a] [c]
        {asq_scr}
        // [hints, a, asq]
        {mul_by_beta_sq_scr}
        // [hints, a, asq*beta_sq]
        {Fq6::push(ark_bn254::Fq6::ONE)}
        {Fq6::add(6, 0)}
        // [hints, a, denom] [c]
        {Fq6::copy(0)}
        {Fq6::is_zero()}
        OP_IF
            // [a, denom] [c]
            {Fq6::drop()}
            {Fq6::push(mock_value)}
            {0}
            // [a, mock_c, 0]
        OP_ELSE
            {Fq6::fromaltstack()}
            // [hints, a, denom, c]
            {Fq6::copy(0)}
            // [hints, a, denom, c, c]
            {Fq6::roll(12)} {Fq6::roll(12)}
            // [hints, a, c, denom, c]
            {denom_mul_c_scr}
            // [a, c, denom_c]
            {Fq6::copy(12)}
            // [a, c, denom_c, a]
            {Fq6::double(0)}
            // [a, c, denom_c, 2a]
            {Fq6::equalverify()}
            // [a,c] []
            {1}
        OP_ENDIF
        // [a, c, 0/1]
    };

    let input_is_valid = denom != ark_bn254::Fq6::ZERO;
    (c, input_is_valid, scr, hints)
}

pub(crate) fn chunk_fq12_square(a: ark_bn254::Fq6) -> (ark_bn254::Fq6, bool, Script, Vec<Hint>) {
    let (asq, is_valid_input, asq_scr, asq_hints) = utils_fq12_square(a);
    let _hash_scr = hash_messages(vec![ElementType::Fp6, ElementType::Fp6]);
    let scr = script! {
        // [hints, a, c] [chash, ahash]
        {asq_scr}
        // [a, asq, 0/1] [chash, ahash]
    };

    (asq, is_valid_input, scr, asq_hints)
}

pub(crate) fn chunk_dense_dense_mul(
    a: ark_bn254::Fq6,
    b: ark_bn254::Fq6,
) -> (ark_bn254::Fq6, bool, Script, Vec<Hint>) {
    let (amulb, input_is_valid, amulb_scr, amulb_hints) = utils_fq12_dd_mul(a, b);
    let _hash_scr = script! {
        {hash_messages(vec![ElementType::Fp6, ElementType::Fp6, ElementType::Fp6])}
    };
    let scr = script! {
        // [hints, a, b, c] [chash, bhash, ahash]
        {amulb_scr}
        // [a, b, amulb, 0/1] [chash, bhash, ahash]
    };

    (amulb, input_is_valid, scr, amulb_hints)
}

#[cfg(test)]
mod test {

    use ark_ff::{AdditiveGroup, Field, Fp12Config, UniformRand};
    use bitcoin_script::script;
    use rand::SeedableRng;
    use rand_chacha::ChaCha20Rng;

    use crate::{
        bn254::{fp254impl::Fp254Impl, fq::Fq, fq2::Fq2, fq6::Fq6},
        chunk::{
            elements::{DataType, ElementType},
            taps_mul::{
                chunk_dense_dense_mul, chunk_fq12_square, utils_fq12_dd_mul, utils_fq12_square,
                utils_fq6_sd_mul, utils_fq6_ss_mul,
            },
            wrap_hasher::hash_messages,
        },
<<<<<<< HEAD
        execute_script, execute_script_without_stack_limit,
=======
        execute_script,
>>>>>>> 450ef71e
    };

    #[test]
    fn test_utils_fq12_square_valid_data() {
        let mut prng = ChaCha20Rng::seed_from_u64(0);
        let f = ark_bn254::Fq12::rand(&mut prng);
        let f_n = ark_bn254::Fq12::new(ark_bn254::Fq6::ONE, f.c1 / f.c0);

        let h = f * f;
        let h_n = ark_bn254::Fq12::new(ark_bn254::Fq6::ONE, h.c1 / h.c0);

        let (hint_out, is_valid_input, h_scr, mut mul_hints) = utils_fq12_square(f_n.c1);
        assert_eq!(h_n.c1, hint_out);
        assert!(is_valid_input);
        let f_n_c1 = DataType::Fp6Data(f_n.c1);
        let h_n_c1 = DataType::Fp6Data(h_n.c1);

        let f6_hints = f_n_c1.to_witness(ElementType::Fp6);
        let h6_hints = h_n_c1.to_witness(ElementType::Fp6);
        mul_hints.extend_from_slice(&f6_hints);
        mul_hints.extend_from_slice(&h6_hints);

        let tap_len = h_scr.len();
        let scr = script! {
            for h in mul_hints {
                {h.push()}
            }
            {h_scr}
            OP_VERIFY
            {Fq6::push(hint_out)}
            {Fq6::equalverify()}
            {Fq6::push(f_n.c1)}
            {Fq6::equalverify()}
            OP_TRUE
        };
        let res = execute_script(scr);
        if res.final_stack.len() > 1 {
            for i in 0..res.final_stack.len() {
                println!("{i:} {:?}", res.final_stack.get(i));
            }
        }
        assert!(res.success);
        assert!(res.final_stack.len() == 1);
        println!(
            "utils_fq12_square disprovable(false) script {} stack {:?}",
            tap_len, res.stats.max_nb_stack_items
        );
    }

    #[test]
    fn test_utils_fq12_square_valid_data_zero() {
        let f_n = ark_bn254::Fq12::new(ark_bn254::Fq6::ONE, ark_bn254::Fq6::ZERO);
        let h = f_n * f_n;
        let h_n = ark_bn254::Fq12::new(ark_bn254::Fq6::ONE, h.c1 / h.c0);

        let (hint_out, is_valid_input, h_scr, mut mul_hints) = utils_fq12_square(f_n.c1);
        assert!(is_valid_input);
        let f_n_c1 = DataType::Fp6Data(f_n.c1);
        let h_n_c1 = DataType::Fp6Data(h_n.c1);

        let f6_hints = f_n_c1.to_witness(ElementType::Fp6);
        let h6_hints = h_n_c1.to_witness(ElementType::Fp6);
        mul_hints.extend_from_slice(&f6_hints);
        mul_hints.extend_from_slice(&h6_hints);

        let tap_len = h_scr.len();
        let scr = script! {
            for h in mul_hints {
                {h.push()}
            }
            {h_scr}
            OP_VERIFY
            {Fq6::push(hint_out)}
            {Fq6::equalverify()}
            {Fq6::push(f_n.c1)}
            {Fq6::equalverify()}
            OP_TRUE
        };
        let res = execute_script(scr);
        if res.final_stack.len() > 1 {
            for i in 0..res.final_stack.len() {
                println!("{i:} {:?}", res.final_stack.get(i));
            }
        }
        assert!(res.success);
        assert!(res.final_stack.len() == 1);
        println!(
            "utils_fq12_square disprovable(false) script {} stack {:?}",
            tap_len, res.stats.max_nb_stack_items
        );
    }

    #[test]
    fn test_chunk_hinted_square() {
        let mut prng = ChaCha20Rng::seed_from_u64(0);
        let f = ark_bn254::Fq12::rand(&mut prng);
        let f_n = ark_bn254::Fq12::new(ark_bn254::Fq6::ONE, f.c1 / f.c0);

        let h = f * f;
        let h_n = ark_bn254::Fq12::new(ark_bn254::Fq6::ONE, h.c1 / h.c0);

        let (hint_out, input_is_valid, h_scr, mul_hints) = chunk_fq12_square(f_n.c1);
        assert_eq!(h_n.c1, hint_out);
        assert!(input_is_valid);

        let f_n_c1 = DataType::Fp6Data(f_n.c1);
        let h_n_c1 = DataType::Fp6Data(h_n.c1);
        let hint_out = DataType::Fp6Data(hint_out);

        let mut preimage_hints = vec![];
        let f6_hints = f_n_c1.to_witness(ElementType::Fp6);
        let h6_hints = h_n_c1.to_witness(ElementType::Fp6);
        preimage_hints.extend_from_slice(&f6_hints);
        preimage_hints.extend_from_slice(&h6_hints);

        let bitcom_scr = script! {
            {hint_out.to_hash().as_hint_type().push()}
            {Fq::toaltstack()}
            {f_n_c1.to_hash().as_hint_type().push()}
            {Fq::toaltstack()}
        };

        let hash_scr = script! {
            {hash_messages(vec![ElementType::Fp6, ElementType::Fp6])}
            OP_TRUE
        };

        let tap_len = h_scr.len() + hash_scr.len();
        let scr = script! {
            for h in mul_hints {
                {h.push()}
            }
            for h in preimage_hints {
                {h.push()}
            }
            {bitcom_scr}
            {h_scr}
            {hash_scr}
        };
        let res = execute_script(scr);
        if res.final_stack.len() > 1 {
            for i in 0..res.final_stack.len() {
                println!("{i:} {:?}", res.final_stack.get(i));
            }
        }
        assert!(!res.success);
        assert!(res.final_stack.len() == 1);
        println!(
            "chunk_fq12_square disprovable(false) script {} stack {:?}",
            tap_len, res.stats.max_nb_stack_items
        );
    }

    #[test]
    fn test_utils_fq12_dd_mul_valid_data() {
        let mut prng = ChaCha20Rng::seed_from_u64(0);
        let f = ark_bn254::Fq12::rand(&mut prng);
        let f_n = ark_bn254::Fq12::new(ark_bn254::Fq6::ONE, f.c1 / f.c0);

        let g = ark_bn254::Fq12::rand(&mut prng);
        let g_n = ark_bn254::Fq12::new(ark_bn254::Fq6::ONE, g.c1 / g.c0);

        let h = f * g;
        let h_n = ark_bn254::Fq12::new(ark_bn254::Fq6::ONE, h.c1 / h.c0);

        let (hint_out, is_valid_input, h_scr, mul_hints) = utils_fq12_dd_mul(f_n.c1, g_n.c1);
        assert_eq!(h_n.c1, hint_out);
        assert!(is_valid_input);

        let f_n_c1 = DataType::Fp6Data(f_n.c1);
        let g_n_c1 = DataType::Fp6Data(g_n.c1);
        let h_n_c1 = DataType::Fp6Data(h_n.c1);

        let mut preimage_hints = vec![];
        let f6_hints = f_n_c1.to_witness(ElementType::Fp6);
        let g6_hints = g_n_c1.to_witness(ElementType::Fp6);
        let h6_hints = h_n_c1.to_witness(ElementType::Fp6);
        preimage_hints.extend_from_slice(&f6_hints);
        preimage_hints.extend_from_slice(&g6_hints);
        preimage_hints.extend_from_slice(&h6_hints);

        let tap_len = h_scr.len();
        let scr = script! {
            for h in mul_hints {
                {h.push()}
            }
            for h in &preimage_hints {
                {h.push()}
            }
            // [hints, f, g, h]
            {h_scr}
            // [f, g, h, 1]
            OP_VERIFY
            {Fq6::push(hint_out)}
            {Fq6::equalverify()}
            for h in g6_hints.iter().rev() {
                {h.push()}
                {Fq::equalverify(1, 0)}
            }
            for h in f6_hints.iter().rev() {
                {h.push()}
                {Fq::equalverify(1, 0)}
            }
            OP_TRUE
        };
        let res = execute_script(scr);
        if res.final_stack.len() > 1 {
            for i in 0..res.final_stack.len() {
                println!("{i:} {:?}", res.final_stack.get(i));
            }
        }
        assert!(res.success);
        assert!(res.final_stack.len() == 1);
        println!(
            "utils_fq12_dd_mul disprovable(false) script {} stack {:?}",
            tap_len, res.stats.max_nb_stack_items
        );
    }

    #[test]
    fn test_utils_fq12_dd_mul_dataset() {
        let mut prng = ChaCha20Rng::seed_from_u64(0);
        let f = ark_bn254::Fq12::rand(&mut prng);
        let f_n = ark_bn254::Fq12::new(ark_bn254::Fq6::ONE, f.c1 / f.c0);

        // a + b == 0
        // b = -a
        let invalid_g_n = -f_n.c1;
        let g_n = ark_bn254::Fq12::new(ark_bn254::Fq6::ONE, invalid_g_n);
        run_for_invalid_inputs(f_n, g_n, true);

        // 1 + ab J^2 == 0
        // b = -1/(a J^2)
        let invalid_g_n = -(f_n.c1 * ark_bn254::Fq12Config::NONRESIDUE)
            .inverse()
            .unwrap();
        let g_n = ark_bn254::Fq12::new(ark_bn254::Fq6::ONE, invalid_g_n);
        run_for_invalid_inputs(f_n, g_n, false);

        fn run_for_invalid_inputs(f_n: ark_bn254::Fq12, g_n: ark_bn254::Fq12, is_valid_in: bool) {
            let h_n = f_n * g_n;

            let h_n = if h_n.c0 != ark_bn254::Fq6::ZERO {
                ark_bn254::Fq12::new(ark_bn254::Fq6::ONE, h_n.c1 / h_n.c0)
            } else {
                ark_bn254::Fq12::new(ark_bn254::Fq6::ONE, ark_bn254::Fq6::ZERO)
            };

            let (hint_out, is_valid_input, h_scr, mul_hints) = utils_fq12_dd_mul(f_n.c1, g_n.c1);
            assert!(is_valid_input == is_valid_in);

            let f_n_c1 = DataType::Fp6Data(f_n.c1);
            let g_n_c1 = DataType::Fp6Data(g_n.c1);
            let h_n_c1 = DataType::Fp6Data(h_n.c1);

            let mut preimage_hints = vec![];
            let f6_hints = f_n_c1.to_witness(ElementType::Fp6);
            let g6_hints = g_n_c1.to_witness(ElementType::Fp6);
            let h6_hints = h_n_c1.to_witness(ElementType::Fp6);
            preimage_hints.extend_from_slice(&f6_hints);
            preimage_hints.extend_from_slice(&g6_hints);
            preimage_hints.extend_from_slice(&h6_hints);

            let tap_len = h_scr.len();
            let scr = script! {
                for h in mul_hints {
                    {h.push()}
                }
                for h in &preimage_hints {
                    {h.push()}
                }
                // [hints, f, g, h]
                {h_scr}
                // [f, g, hint_out, 0/1]
                if !is_valid_in {
                    OP_NOT
                }
                OP_VERIFY
                {Fq6::push(hint_out)}
                {Fq6::equalverify()}
                for h in g6_hints.iter().rev() {
                    {h.push()}
                    {Fq::equalverify(1, 0)}
                }
                for h in f6_hints.iter().rev() {
                    {h.push()}
                    {Fq::equalverify(1, 0)}
                }
                OP_TRUE
            };
            let res = execute_script(scr);
            if res.final_stack.len() > 1 {
                for i in 0..res.final_stack.len() {
                    println!("{i:} {:?}", res.final_stack.get(i));
                }
            }
            assert!(res.success);
            assert!(res.final_stack.len() == 1);
            println!(
                "utils_fq12_dd_mul disprovable({}) script {} stack {:?}",
                !is_valid_in, tap_len, res.stats.max_nb_stack_items
            );
        }
    }

    #[test]
    fn test_chunk_dense_dense_mul() {
        let mut prng = ChaCha20Rng::seed_from_u64(0);
        let f = ark_bn254::Fq12::rand(&mut prng);
        let f_n = ark_bn254::Fq12::new(ark_bn254::Fq6::ONE, f.c1 / f.c0);

        let g = ark_bn254::Fq12::rand(&mut prng);
        let g_n = ark_bn254::Fq12::new(ark_bn254::Fq6::ONE, g.c1 / g.c0);

        let h = f_n * g_n;
        let h_n = ark_bn254::Fq12::new(ark_bn254::Fq6::ONE, h.c1 / h.c0);

        let (hint_out, is_valid_input, h_scr, mul_hints) = chunk_dense_dense_mul(f_n.c1, g_n.c1);
        assert_eq!(h_n.c1, hint_out);

        let f_n_c1 = DataType::Fp6Data(f_n.c1);
        let g_n_c1 = DataType::Fp6Data(g_n.c1);
        let h_n_c1 = DataType::Fp6Data(h_n.c1);
        let hint_out = DataType::Fp6Data(hint_out);

        let mut preimage_hints = vec![];
        let f6_hints = f_n_c1.to_witness(ElementType::Fp6);
        let g6_hints = g_n_c1.to_witness(ElementType::Fp6);
        let h6_hints = h_n_c1.to_witness(ElementType::Fp6);
        preimage_hints.extend_from_slice(&f6_hints);
        preimage_hints.extend_from_slice(&g6_hints);
        preimage_hints.extend_from_slice(&h6_hints);

        let bitcom_scr = script! {
            {hint_out.to_hash().as_hint_type().push()}
            {Fq::toaltstack()}
            {g_n_c1.to_hash().as_hint_type().push()}
            {Fq::toaltstack()}
            {f_n_c1.to_hash().as_hint_type().push()}
            {Fq::toaltstack()}
        };

        let hash_scr = script! {
            {hash_messages(vec![ElementType::Fp6, ElementType::Fp6, ElementType::Fp6])}
            OP_TRUE
        };

        let tap_len = h_scr.len() + hash_scr.len();
        let scr = script! {
            for h in mul_hints {
                {h.push()}
            }
            for h in preimage_hints {
                {h.push()}
            }
            {bitcom_scr}
            {h_scr}
            {hash_scr}
        };
        let res = execute_script(scr);
        if res.final_stack.len() > 1 {
            for i in 0..res.final_stack.len() {
                println!("{i:} {:?}", res.final_stack.get(i));
            }
        }
        assert_eq!(res.success, !is_valid_input);
        assert!(res.final_stack.len() == 1);
        println!(
            "chunk_dense_dense_mul disprovable({}) script {} stack {:?}",
            !is_valid_input, tap_len, res.stats.max_nb_stack_items
        );
    }

    #[test]
    fn test_chunk_dense_dense_mul_numerator_zero() {
        let mut prng = ChaCha20Rng::seed_from_u64(0);
        let f = ark_bn254::Fq12::rand(&mut prng);
        let f_n = ark_bn254::Fq12::new(ark_bn254::Fq6::ONE, f.c1 / f.c0);

        let g_n = ark_bn254::Fq12::new(ark_bn254::Fq6::ONE, -f.c1 / f.c0);

        let h = f_n * g_n;
        let h_n = ark_bn254::Fq12::new(ark_bn254::Fq6::ONE, h.c1 / h.c0);

        let (hint_out, is_invalid_input, h_scr, mul_hints) = chunk_dense_dense_mul(f_n.c1, g_n.c1);
        assert!(is_invalid_input);

        let f_n_c1 = DataType::Fp6Data(f_n.c1);
        let g_n_c1 = DataType::Fp6Data(g_n.c1);
        let h_n_c1 = DataType::Fp6Data(h_n.c1);
        let hint_out = DataType::Fp6Data(hint_out);

        let mut preimage_hints = vec![];
        let f6_hints = f_n_c1.to_witness(ElementType::Fp6);
        let g6_hints = g_n_c1.to_witness(ElementType::Fp6);
        let h6_hints = h_n_c1.to_witness(ElementType::Fp6);
        preimage_hints.extend_from_slice(&f6_hints);
        preimage_hints.extend_from_slice(&g6_hints);
        preimage_hints.extend_from_slice(&h6_hints);

        let bitcom_scr = script! {
            {hint_out.to_hash().as_hint_type().push()}
            {Fq::toaltstack()}
            {g_n_c1.to_hash().as_hint_type().push()}
            {Fq::toaltstack()}
            {f_n_c1.to_hash().as_hint_type().push()}
            {Fq::toaltstack()}
        };

        let hash_scr = script! {
            {hash_messages(vec![ElementType::Fp6, ElementType::Fp6, ElementType::Fp6])}
            OP_TRUE
        };

        let tap_len = h_scr.len() + hash_scr.len();
        let scr = script! {
            for h in mul_hints {
                {h.push()}
            }
            for h in preimage_hints {
                {h.push()}
            }
            {bitcom_scr}
            {h_scr}
            {hash_scr}
        };
        let res = execute_script(scr);
        if res.final_stack.len() > 1 {
            for i in 0..res.final_stack.len() {
                println!("{i:} {:?}", res.final_stack.get(i));
            }
        }
        assert!(!res.success);
        assert!(res.final_stack.len() == 1);
        println!(
            "chunk_dense_dense_mul disprovable(true) script {} stack {:?}",
            tap_len, res.stats.max_nb_stack_items
        );
    }

    #[test]
    fn test_utils_fq6_sd_mul() {
        let mut prng = ChaCha20Rng::seed_from_u64(0);
        let m = ark_bn254::Fq6::rand(&mut prng);
        let mut n = ark_bn254::Fq6::rand(&mut prng);
        n.c2 = ark_bn254::Fq2::ZERO;
        let o = m * n;

        let (res, ops_scr, hints) = utils_fq6_sd_mul(m, n);

        assert_eq!(res, o);
        let ops_len = ops_scr.len();
        let scr = script! {
            for h in hints {
                {h.push()}
            }
            {Fq2::push(m.c0)}
            {Fq2::push(m.c1)}
            {Fq2::push(m.c2)}
            {Fq2::push(n.c0)}
            {Fq2::push(n.c1)}
            {ops_scr}
            {Fq6::push(o)}
            {Fq6::equalverify()}
            {Fq2::push(n.c1)}
            {Fq2::equalverify()}
            {Fq2::push(n.c0)}
            {Fq2::equalverify()}
            {Fq6::push(m)}
            {Fq6::equalverify()}
            OP_TRUE
        };
        let res = execute_script(scr);
        if res.final_stack.len() > 1 {
            for i in 0..res.final_stack.len() {
                println!("{i:} {:?}", res.final_stack.get(i));
            }
        }
        assert!(res.success);
        println!(
            "utils_fq6_sd_mul disprovable(false) scr len {:?} @ stack {:?}",
            ops_len, res.stats.max_nb_stack_items
        );
    }

    #[test]
    fn test_utils_fq6_ss_mul() {
        let mut prng = ChaCha20Rng::seed_from_u64(0);
        let mut m = ark_bn254::Fq6::rand(&mut prng);
        let mut n = ark_bn254::Fq6::rand(&mut prng);
        m.c2 = ark_bn254::Fq2::ZERO;
        n.c2 = ark_bn254::Fq2::ZERO;
        let o = m * n;

        let (res, ops_scr, hints) = utils_fq6_ss_mul(m, n);
        assert_eq!(res, o);
        let ops_len = ops_scr.len();
        let scr = script! {
            for h in hints {
                {h.push()}
            }
            {Fq2::push(m.c0)}
            {Fq2::push(m.c1)}
            {Fq2::push(n.c0)}
            {Fq2::push(n.c1)}
            {ops_scr}
            {Fq6::push(o)}
            {Fq6::equalverify()}
            for v in vec![n.c1, n.c0, m.c1, m.c0] {
                {Fq2::push(v)}
                {Fq2::equalverify()}
            }
            OP_TRUE
        };
        let res = execute_script(scr);
        if res.final_stack.len() > 1 {
            for i in 0..res.final_stack.len() {
                println!("{i:} {:?}", res.final_stack.get(i));
            }
        }
        assert!(res.success);
        println!(
            "utils_fq6_ss_mul disprovable(false) scr len {:?} @ stack {:?}",
            ops_len, res.stats.max_nb_stack_items
        );
    }
}<|MERGE_RESOLUTION|>--- conflicted
+++ resolved
@@ -406,11 +406,7 @@
             },
             wrap_hasher::hash_messages,
         },
-<<<<<<< HEAD
-        execute_script, execute_script_without_stack_limit,
-=======
         execute_script,
->>>>>>> 450ef71e
     };
 
     #[test]
