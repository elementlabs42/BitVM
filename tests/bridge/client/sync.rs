use bitcoin::Amount;

use bitvm::bridge::{
    graphs::base::FEE_AMOUNT, scripts::generate_pay_to_pubkey_script_address,
    transactions::base::Input,
};

use crate::bridge::{
    faucet::{Faucet, FaucetType},
<<<<<<< HEAD
    helper::generate_stub_outpoint,
    setup::{setup_test, INITIAL_AMOUNT},
};
=======
    helper::get_lock_scripts_cached,
};

use super::super::{helper::generate_stub_outpoint, setup::setup_test};
>>>>>>> 4b7d53ef

#[tokio::test]
async fn test_sync() {
    let mut config = setup_test().await;

    println!("Read from remote");
    config.client_0.sync().await;

    println!("Modify data and save");
    let amount = Amount::from_sat(INITIAL_AMOUNT + FEE_AMOUNT + 1);
    let faucet = Faucet::new(FaucetType::EsploraRegtest);
    let address = generate_pay_to_pubkey_script_address(
        config.depositor_context.network,
        &config.depositor_context.depositor_public_key,
    );
    faucet.fund_input(&address, amount).await.wait().await;

    let outpoint = generate_stub_outpoint(&config.client_0, &address, amount).await;

    let peg_in_graph_id = config
        .client_0
        .create_peg_in_graph(Input { outpoint, amount }, &config.depositor_evm_address)
        .await;

    config
        .client_0
        .create_peg_out_graph(
            &peg_in_graph_id,
            Input {
                outpoint: generate_stub_outpoint(
                    &config.client_0,
                    &generate_pay_to_pubkey_script_address(
                        config.depositor_context.network,
                        &config.depositor_context.depositor_public_key,
                    ),
                    amount,
                )
                .await,
                amount,
            },
            config.commitment_secrets,
            get_lock_scripts_cached,
        )
        .await;

    println!("Save to remote");
    config.client_0.flush().await;
}<|MERGE_RESOLUTION|>--- conflicted
+++ resolved
@@ -7,16 +7,9 @@
 
 use crate::bridge::{
     faucet::{Faucet, FaucetType},
-<<<<<<< HEAD
-    helper::generate_stub_outpoint,
+    helper::{generate_stub_outpoint, get_lock_scripts_cached},
     setup::{setup_test, INITIAL_AMOUNT},
 };
-=======
-    helper::get_lock_scripts_cached,
-};
-
-use super::super::{helper::generate_stub_outpoint, setup::setup_test};
->>>>>>> 4b7d53ef
 
 #[tokio::test]
 async fn test_sync() {
