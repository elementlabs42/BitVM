use std::time::Duration;

use bitcoin::{Address, Amount, OutPoint};
use bitvm::bridge::{
    client::{
        chain::chain::{Chain, PegOutEvent},
        client::BitVMClient,
    },
    contexts::{
        depositor::DepositorContext, operator::OperatorContext, withdrawer::WithdrawerContext,
    },
    graphs::base::FEE_AMOUNT,
    scripts::{
        generate_p2pkh_address, generate_pay_to_pubkey_script,
        generate_pay_to_pubkey_script_address,
    },
    transactions::{
        base::{Input, InputWithScript},
        pre_signed::PreSignedTransaction,
    },
};
use num_traits::ToPrimitive;
use serial_test::serial;
use tokio::time::sleep;

use crate::bridge::{
    faucet::{Faucet, FaucetType},
    helper::{
        find_peg_in_graph_by_peg_out, generate_stub_outpoint, get_lock_scripts_cached, TX_WAIT_TIME,
    },
    mock::chain::mock::MockAdaptor,
    setup::{setup_test, INITIAL_AMOUNT},
};

#[tokio::test]
#[serial]
async fn test_musig2_peg_out_take_1() {
    let (
        mut depositor_operator_verifier_0_client,
        _,
        peg_out_graph_id,
        depositor_context,
        withdrawer_evm_address,
        withdrawer_context,
        operator_context,
    ) = create_peg_out_graph().await;
    simulate_peg_out_from_l2(
        &mut depositor_operator_verifier_0_client,
        &peg_out_graph_id,
        &operator_context,
        &withdrawer_evm_address,
        &withdrawer_context,
    )
    .await;

    let with_kick_off_2_tx = true;
    let with_challenge_tx = false;
    let with_assert_tx = false;
    broadcast_transactions_from_peg_out_graph(
        &mut depositor_operator_verifier_0_client,
        &peg_out_graph_id,
        &depositor_context,
        with_kick_off_2_tx,
        with_challenge_tx,
        with_assert_tx,
    )
    .await;

    depositor_operator_verifier_0_client.sync().await;
    depositor_operator_verifier_0_client
        .broadcast_take_1(&peg_out_graph_id)
        .await
        .expect("Failed to broadcast take 1");
}

#[tokio::test]
#[serial]
async fn test_musig2_peg_out_take_2() {
    let (
        mut depositor_operator_verifier_0_client,
        _,
        peg_out_graph_id,
        depositor_context,
        withdrawer_evm_address,
        withdrawer_context,
        operator_context,
    ) = create_peg_out_graph().await;
    simulate_peg_out_from_l2(
        &mut depositor_operator_verifier_0_client,
        &peg_out_graph_id,
        &operator_context,
        &withdrawer_evm_address,
        &withdrawer_context,
    )
    .await;

    let with_kick_off_2_tx = true;
    let with_challenge_tx = false;
    let with_assert_tx = true;
    broadcast_transactions_from_peg_out_graph(
        &mut depositor_operator_verifier_0_client,
        &peg_out_graph_id,
        &depositor_context,
        with_kick_off_2_tx,
        with_challenge_tx,
        with_assert_tx,
    )
    .await;

    eprintln!("Broadcasting take 2...");
    depositor_operator_verifier_0_client.sync().await;
    depositor_operator_verifier_0_client
        .broadcast_take_2(&peg_out_graph_id)
        .await
        .expect("Failed to broadcast take 2");
}

#[tokio::test]
#[serial]
async fn test_musig2_start_time_timeout() {
    let (
        mut depositor_operator_verifier_0_client,
        _,
        peg_out_graph_id,
        depositor_context,
        withdrawer_evm_address,
        withdrawer_context,
        operator_context,
    ) = create_peg_out_graph().await;
    simulate_peg_out_from_l2(
        &mut depositor_operator_verifier_0_client,
        &peg_out_graph_id,
        &operator_context,
        &withdrawer_evm_address,
        &withdrawer_context,
    )
    .await;

    let with_kick_off_2_tx = false;
    let with_challenge_tx = false;
    let with_assert_tx = false;
    broadcast_transactions_from_peg_out_graph(
        &mut depositor_operator_verifier_0_client,
        &peg_out_graph_id,
        &depositor_context,
        with_kick_off_2_tx,
        with_challenge_tx,
        with_assert_tx,
    )
    .await;

    depositor_operator_verifier_0_client.sync().await;
    depositor_operator_verifier_0_client
        .broadcast_start_time_timeout(
            &peg_out_graph_id,
            generate_pay_to_pubkey_script(&depositor_context.depositor_public_key),
        )
        .await
        .expect("Failed to broadcast start time timeout");
}

#[tokio::test]
#[serial]
async fn test_musig2_kick_off_timeout() {
    let (
        mut depositor_operator_verifier_0_client,
        _,
        peg_out_graph_id,
        depositor_context,
        withdrawer_evm_address,
        withdrawer_context,
        operator_context,
    ) = create_peg_out_graph().await;
    simulate_peg_out_from_l2(
        &mut depositor_operator_verifier_0_client,
        &peg_out_graph_id,
        &operator_context,
        &withdrawer_evm_address,
        &withdrawer_context,
    )
    .await;

    let with_kick_off_2_tx = false;
    let with_challenge_tx = false;
    let with_assert_tx = false;
    broadcast_transactions_from_peg_out_graph(
        &mut depositor_operator_verifier_0_client,
        &peg_out_graph_id,
        &depositor_context,
        with_kick_off_2_tx,
        with_challenge_tx,
        with_assert_tx,
    )
    .await;

    depositor_operator_verifier_0_client.sync().await;
    depositor_operator_verifier_0_client
        .broadcast_kick_off_timeout(
            &peg_out_graph_id,
            generate_pay_to_pubkey_script(&depositor_context.depositor_public_key),
        )
        .await
        .expect("Failed to broadcast kick off timeout");
}

#[tokio::test]
#[serial]
async fn test_musig2_peg_out_disprove_with_challenge() {
    let (
        mut depositor_operator_verifier_0_client,
        _,
        peg_out_graph_id,
        depositor_context,
        withdrawer_evm_address,
        withdrawer_context,
        operator_context,
    ) = create_peg_out_graph().await;
    simulate_peg_out_from_l2(
        &mut depositor_operator_verifier_0_client,
        &peg_out_graph_id,
        &operator_context,
        &withdrawer_evm_address,
        &withdrawer_context,
    )
    .await;

    let with_kick_off_2_tx = true;
    let with_challenge_tx = true;
    let with_assert_tx = true;
    broadcast_transactions_from_peg_out_graph(
        &mut depositor_operator_verifier_0_client,
        &peg_out_graph_id,
        &depositor_context,
        with_kick_off_2_tx,
        with_challenge_tx,
        with_assert_tx,
    )
    .await;

    depositor_operator_verifier_0_client.sync().await;
    depositor_operator_verifier_0_client
        .broadcast_disprove(
            &peg_out_graph_id,
            generate_pay_to_pubkey_script(&depositor_context.depositor_public_key),
        )
        .await
<<<<<<< HEAD
        .expect("Failed to broadcast disprove transaction");
=======
        .expect("Failed to broadcast disprove");
>>>>>>> 4991a5b4
}

#[tokio::test]
#[serial]
async fn test_musig2_peg_out_disprove_chain_with_challenge() {
    let (
        mut depositor_operator_verifier_0_client,
        _,
        peg_out_graph_id,
        depositor_context,
        withdrawer_evm_address,
        withdrawer_context,
        operator_context,
    ) = create_peg_out_graph().await;
    simulate_peg_out_from_l2(
        &mut depositor_operator_verifier_0_client,
        &peg_out_graph_id,
        &operator_context,
        &withdrawer_evm_address,
        &withdrawer_context,
    )
    .await;

    let with_kick_off_2_tx = true;
    let with_challenge_tx = true;
    let with_assert_tx = false;
    broadcast_transactions_from_peg_out_graph(
        &mut depositor_operator_verifier_0_client,
        &peg_out_graph_id,
        &depositor_context,
        with_kick_off_2_tx,
        with_challenge_tx,
        with_assert_tx,
    )
    .await;

    depositor_operator_verifier_0_client.sync().await;
    depositor_operator_verifier_0_client
        .broadcast_disprove_chain(
            &peg_out_graph_id,
            generate_pay_to_pubkey_script(&depositor_context.depositor_public_key),
        )
        .await
        .expect("Failed to broadcast disprove chain");
}

#[tokio::test]
#[serial]
async fn test_musig2_peg_out_peg_out() {
    let (
        mut depositor_operator_verifier_0_client,
        _,
        peg_out_graph_id,
        _,
        withdrawer_evm_address,
        withdrawer_context,
        operator_context,
    ) = create_peg_out_graph().await;
    simulate_peg_out_from_l2(
        &mut depositor_operator_verifier_0_client,
        &peg_out_graph_id,
        &operator_context,
        &withdrawer_evm_address,
        &withdrawer_context,
    )
    .await;
}

async fn broadcast_transactions_from_peg_out_graph(
    client: &mut BitVMClient,
    peg_out_graph_id: &String,
    depositor_context: &DepositorContext,
    with_kick_off_2_tx: bool,
    with_challenge_tx: bool,
    _with_assert_tx: bool,
) {
    eprintln!("Broadcasting kick-off 1...");
    client.sync().await;
    client
        .broadcast_kick_off_1(peg_out_graph_id)
        .await
        .expect("Failed to broadcast kick-off 1");

    // Wait for peg-in deposit transaction to be mined
    println!("Waiting for peg-out kick-off tx...");
    sleep(Duration::from_secs(TX_WAIT_TIME)).await;

    if with_kick_off_2_tx {
        eprintln!("Broadcasting start time...");
        client
            .broadcast_start_time(peg_out_graph_id)
            .await
            .expect("Failed to broadcast start time");

        println!("Waiting for peg-out start time tx...");
        sleep(Duration::from_secs(TX_WAIT_TIME)).await;

        eprintln!("Broadcasting kick-off 2...");
        client
            .broadcast_kick_off_2(peg_out_graph_id)
            .await
            .expect("Failed to broadcast kick-off 2");

        println!("Waiting for peg-out kick-off 2 tx...");
        sleep(Duration::from_secs(TX_WAIT_TIME)).await;
    }

    if with_challenge_tx {
        let challenge_input_amount = Amount::from_sat(INITIAL_AMOUNT + FEE_AMOUNT);
        let challenge_funding_utxo_address = generate_pay_to_pubkey_script_address(
            depositor_context.network,
            &depositor_context.depositor_public_key,
        );
        let faucet = Faucet::new(FaucetType::EsploraRegtest);
        faucet
            .fund_input(&challenge_funding_utxo_address, challenge_input_amount)
            .await
            .wait()
            .await;

        let challenge_funding_outpoint = generate_stub_outpoint(
            client,
            &challenge_funding_utxo_address,
            challenge_input_amount,
        )
        .await;
        let challenge_crowdfunding_input = InputWithScript {
            outpoint: challenge_funding_outpoint,
            amount: challenge_input_amount,
            script: &generate_pay_to_pubkey_script(&depositor_context.depositor_public_key),
        };
        eprintln!("Broadcasting challenge...");
        client
            .broadcast_challenge(
                peg_out_graph_id,
                &vec![challenge_crowdfunding_input],
                generate_pay_to_pubkey_script(&depositor_context.depositor_public_key),
            )
            .await
            .expect("Failed to broadcast challenge");

        println!("Waiting for peg-out challenge tx...");
        sleep(Duration::from_secs(TX_WAIT_TIME)).await;
    }

    // TODO: uncomment after assert txs are done
    // if with_assert_tx {
    //     eprintln!("Broadcasting assert...");
    //     client.broadcast_assert(&peg_out_graph_id).await;

    //     println!("Waiting for peg-out assert tx...");
    //     sleep(Duration::from_secs(TX_WAIT_TIME)).await;
    // }
}

async fn create_peg_out_graph() -> (
    BitVMClient,
    BitVMClient,
    String,
    DepositorContext,
    String,
    WithdrawerContext,
    OperatorContext,
) {
    let config = setup_test().await;
    let mut depositor_operator_verifier_0_client = config.client_0;
    let mut verifier_1_client = config.client_1;

    // verify funding inputs
    let mut funding_inputs: Vec<(&Address, Amount)> = vec![];

    let deposit_input_amount = Amount::from_sat(INITIAL_AMOUNT + FEE_AMOUNT);
    let deposit_funding_address = generate_pay_to_pubkey_script_address(
        config.depositor_context.network,
        &config.depositor_context.depositor_public_key,
    );
    funding_inputs.push((&deposit_funding_address, deposit_input_amount));

    let kick_off_input_amount = Amount::from_sat(INITIAL_AMOUNT + FEE_AMOUNT);
    let kick_off_funding_utxo_address = generate_pay_to_pubkey_script_address(
        config.operator_context.network,
        &config.operator_context.operator_public_key,
    );
    funding_inputs.push((&kick_off_funding_utxo_address, kick_off_input_amount));

    let faucet = Faucet::new(FaucetType::EsploraRegtest);
    faucet
        .fund_inputs(&depositor_operator_verifier_0_client, &funding_inputs)
        .await;
    println!("Waiting for funding inputs tx...");
    sleep(Duration::from_secs(TX_WAIT_TIME)).await;

    let kick_off_outpoint = generate_stub_outpoint(
        &depositor_operator_verifier_0_client,
        &kick_off_funding_utxo_address,
        kick_off_input_amount,
    )
    .await;

    eprintln!("Creating peg-in graph...");
    // create and complete peg-in graph
    let peg_in_graph_id = create_peg_in_graph(
        &mut depositor_operator_verifier_0_client,
        &mut verifier_1_client,
        deposit_funding_address,
        deposit_input_amount,
        &config.depositor_evm_address,
    )
    .await;

    eprintln!("Creating peg-out graph...");
    depositor_operator_verifier_0_client.sync().await;
    let peg_out_graph_id = depositor_operator_verifier_0_client
        .create_peg_out_graph(
            &peg_in_graph_id,
            Input {
                outpoint: kick_off_outpoint,
                amount: kick_off_input_amount,
            },
            config.commitment_secrets,
            get_lock_scripts_cached,
        )
        .await;

    eprintln!("Verifier 0 push peg-out nonces");
    depositor_operator_verifier_0_client.push_verifier_nonces(&peg_out_graph_id);
    depositor_operator_verifier_0_client.flush().await;

    eprintln!("Verifier 1 push peg-out nonces");
    verifier_1_client.sync().await;
    verifier_1_client.push_verifier_nonces(&peg_out_graph_id);
    verifier_1_client.flush().await;

    eprintln!("Verifier 0 pre-sign peg-out");
    depositor_operator_verifier_0_client.sync().await;
    depositor_operator_verifier_0_client.push_verifier_signature(&peg_out_graph_id);
    depositor_operator_verifier_0_client.flush().await;

    eprintln!("Verifier 1 pre-sign peg-out");
    verifier_1_client.sync().await;
    verifier_1_client.push_verifier_signature(&peg_out_graph_id);
    verifier_1_client.flush().await;

    (
        depositor_operator_verifier_0_client,
        verifier_1_client,
        peg_out_graph_id,
        config.depositor_context,
        config.withdrawer_evm_address,
        config.withdrawer_context,
        config.operator_context,
    )
}

async fn create_peg_in_graph(
    client_0: &mut BitVMClient,
    client_1: &mut BitVMClient,
    deposit_funding_address: Address,
    deposit_amount: Amount,
    depositor_evm_address: &String,
) -> String {
    let deposit_outpoint =
        generate_stub_outpoint(client_0, &deposit_funding_address, deposit_amount).await;
    let graph_id = client_0
        .create_peg_in_graph(
            Input {
                outpoint: deposit_outpoint,
                amount: deposit_amount,
            },
            depositor_evm_address,
        )
        .await;

    client_0
        .broadcast_peg_in_deposit(&graph_id)
        .await
        .expect("Failed to broadcast peg-in deposit");
    client_0.push_verifier_nonces(&graph_id);
    client_0.flush().await;

    client_1.sync().await;
    client_1.push_verifier_nonces(&graph_id);
    client_1.flush().await;

    client_0.sync().await;
    client_0.push_verifier_signature(&graph_id);
    client_0.flush().await;

    client_1.sync().await;
    client_1.push_verifier_signature(&graph_id);
    client_1.flush().await;

    // Wait for peg-in deposit transaction to be mined
    println!("Waiting for peg-in deposit tx...");
    sleep(Duration::from_secs(TX_WAIT_TIME)).await;

    client_0.sync().await;
    client_0
        .broadcast_peg_in_confirm(&graph_id)
        .await
        .expect("Failed to broadcast peg-in confirm");
    client_0.flush().await;

    graph_id
}

async fn simulate_peg_out_from_l2(
    client: &mut BitVMClient,
    peg_out_graph_id: &String,
    operator_context: &OperatorContext,
    withdrawer_evm_address: &String,
    withdrawer_context: &WithdrawerContext,
) {
    let peg_in_graph = find_peg_in_graph_by_peg_out(client, peg_out_graph_id).unwrap();
    let peg_in_confirm = peg_in_graph.peg_in_confirm_transaction_ref();
    let peg_in_confirm_vout: usize = 0;
    println!(
        "peg_in_confirm_txid: {:?}",
        peg_in_confirm.tx().compute_txid()
    );
    let peg_in_confirm_amount = peg_in_confirm.tx().output[peg_in_confirm_vout].value;

    let mut mock_adaptor = MockAdaptor::new();
    mock_adaptor.peg_out_init_events = vec![PegOutEvent {
        source_outpoint: OutPoint {
            txid: peg_in_confirm.tx().compute_txid(),
            vout: peg_in_confirm_vout.to_u32().unwrap(),
        },
        amount: peg_in_confirm_amount,
        timestamp: 1722328130u32,
        withdrawer_chain_address: withdrawer_evm_address.clone(),
        withdrawer_destination_address: generate_p2pkh_address(
            withdrawer_context.network,
            &withdrawer_context.withdrawer_public_key,
        )
        .to_string(),
        withdrawer_public_key_hash: withdrawer_context.withdrawer_public_key.pubkey_hash(),
        operator_public_key: operator_context.operator_public_key,
        tx_hash: [0u8; 4].into(),
    }];
    let mut chain_adaptor = Chain::new();
    chain_adaptor.init_default(Box::new(mock_adaptor));
    client.set_chain_adaptor(chain_adaptor);
    client.sync_l2().await;

    let operator_funding_utxo_address = generate_pay_to_pubkey_script_address(
        operator_context.network,
        &operator_context.operator_public_key,
    );
    println!(
        "operator_funding_utxo_address: {:?}",
        operator_funding_utxo_address
    );
    let faucet = Faucet::new(FaucetType::EsploraRegtest);
    faucet
        .fund_input(&operator_funding_utxo_address, peg_in_confirm_amount)
        .await
        .wait()
        .await;
    let operator_funding_outpoint = generate_stub_outpoint(
        client,
        &operator_funding_utxo_address,
        peg_in_confirm_amount,
    )
    .await;
    println!(
        "operator_funding_utxo.txid: {:?}",
        operator_funding_outpoint.txid
    );
    let input = Input {
        outpoint: operator_funding_outpoint,
        amount: peg_in_confirm_amount,
    };

    eprintln!("Broadcasting peg out...");
    client
        .broadcast_peg_out(peg_out_graph_id, input)
        .await
        .expect("Failed to broadcast peg out");

    // Wait for peg-out transaction to be mined
    println!("Waiting for peg-out tx...");
    sleep(Duration::from_secs(TX_WAIT_TIME)).await;

    eprintln!("Broadcasting peg out confirm...");
    client
        .broadcast_peg_out_confirm(peg_out_graph_id)
        .await
        .expect("Failed to broadcast peg out confirm");

    // Wait for peg-out confirm transaction to be mined
    println!("Waiting for peg-out confirm tx...");
    sleep(Duration::from_secs(TX_WAIT_TIME)).await;
}<|MERGE_RESOLUTION|>--- conflicted
+++ resolved
@@ -244,11 +244,7 @@
             generate_pay_to_pubkey_script(&depositor_context.depositor_public_key),
         )
         .await
-<<<<<<< HEAD
-        .expect("Failed to broadcast disprove transaction");
-=======
         .expect("Failed to broadcast disprove");
->>>>>>> 4991a5b4
 }
 
 #[tokio::test]
