--- conflicted
+++ resolved
@@ -234,7 +234,6 @@
         &operator_context.operator_taproot_public_key,
         &operator_context.n_of_n_taproot_public_key,
     );
-<<<<<<< HEAD
     let connector_b = ConnectorB::new(
         source_network,
         &operator_context.n_of_n_taproot_public_key,
@@ -251,12 +250,6 @@
             ),
         ]),
     );
-    let connector_c = ConnectorC::new(
-        source_network,
-        &operator_context.operator_taproot_public_key,
-    );
-=======
-    let connector_b = ConnectorB::new(source_network, &operator_context.n_of_n_taproot_public_key);
     let connector_d = ConnectorD::new(source_network, &operator_context.n_of_n_taproot_public_key);
 
     let connector_f_1 = ConnectorF1::new(source_network, &operator_context.operator_public_key);
@@ -267,7 +260,6 @@
         connector_f_2,
     };
 
->>>>>>> 7994d114
     let connector_z = ConnectorZ::new(
         source_network,
         DEPOSITOR_EVM_ADDRESS,
