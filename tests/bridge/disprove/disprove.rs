use bitcoin::{
    consensus::encode::serialize_hex, key::Keypair, Amount, Network, PrivateKey, PublicKey, TxOut,
};

use bitvm::bridge::{
    connectors::base::TaprootConnector,
    graphs::base::{DUST_AMOUNT, INITIAL_AMOUNT},
    scripts::{generate_pay_to_pubkey_script, generate_pay_to_pubkey_script_address},
    transactions::{
        base::{BaseTransaction, Input},
        disprove::DisproveTransaction,
    },
};

use crate::bridge::faucet::{Faucet, FaucetType};

use super::super::{helper::generate_stub_outpoint, setup::setup_test};

#[tokio::test]
async fn test_disprove_tx_success() {
    let config = setup_test().await;

    let faucet = Faucet::new(FaucetType::EsploraRegtest);

    let amount_0 = Amount::from_sat(DUST_AMOUNT);
    let connector_5_address = config.connector_5.generate_taproot_address();
    faucet.fund_input(&connector_5_address, amount_0).await;

    let amount_1 = Amount::from_sat(INITIAL_AMOUNT);
    let connector_c_address = config.connector_c.generate_taproot_address();
    faucet
        .fund_input(&connector_c_address, amount_1)
        .await
        .wait()
        .await;

    let outpoint_0 = generate_stub_outpoint(&config.client_0, &connector_5_address, amount_0).await;
    let outpoint_1 = generate_stub_outpoint(&config.client_0, &connector_c_address, amount_1).await;

<<<<<<< HEAD
    use bitvm::bridge::{
        connectors::base::TaprootConnector,
        graphs::base::{DUST_AMOUNT, FEE_AMOUNT, INITIAL_AMOUNT},
        scripts::generate_pay_to_pubkey_script,
        transactions::{
            base::{BaseTransaction, Input},
            disprove::DisproveTransaction,
            pre_signed_musig2::PreSignedMusig2Transaction,
=======
    let mut disprove_tx = DisproveTransaction::new(
        &config.operator_context,
        &config.connector_5,
        &config.connector_c,
        Input {
            outpoint: outpoint_0,
            amount: amount_0,
>>>>>>> 5f290b6e
        },
        Input {
            outpoint: outpoint_1,
            amount: amount_1,
        },
        1,
    );

    let secret_nonces_0 = disprove_tx.push_nonces(&config.verifier_0_context);
    let secret_nonces_1 = disprove_tx.push_nonces(&config.verifier_1_context);

    disprove_tx.pre_sign(
        &config.verifier_0_context,
        &config.connector_5,
        &secret_nonces_0,
    );
    disprove_tx.pre_sign(
        &config.verifier_1_context,
        &config.connector_5,
        &secret_nonces_1,
    );

    let reward_address = generate_pay_to_pubkey_script_address(
        config.withdrawer_context.network,
        &config.withdrawer_context.withdrawer_public_key,
    );
    let verifier_reward_script = reward_address.script_pubkey(); // send reward to withdrawer address
    disprove_tx.add_input_output(&config.connector_c, 1, verifier_reward_script);

    let tx = disprove_tx.finalize();
    println!("Script Path Spend Transaction: {:?}\n", tx);
    let result = config.client_0.esplora.broadcast(&tx).await;
    println!("Txid: {:?}", tx.compute_txid());
    println!("Broadcast result: {:?}\n", result);
    println!("Transaction hex: \n{}", serialize_hex(&tx));
    assert!(result.is_ok());
}

#[tokio::test]
async fn test_disprove_tx_with_verifier_added_to_output_success() {
    let config = setup_test().await;

    let faucet = Faucet::new(FaucetType::EsploraRegtest);

    let amount_0 = Amount::from_sat(DUST_AMOUNT);
    let connector_5_address = config.connector_5.generate_taproot_address();
    faucet.fund_input(&connector_5_address, amount_0).await;

    let amount_1 = Amount::from_sat(INITIAL_AMOUNT);
    let connector_c_address = config.connector_c.generate_taproot_address();
    faucet
        .fund_input(&connector_c_address, amount_0)
        .await
        .wait()
        .await;

    let outpoint_0 = generate_stub_outpoint(&config.client_0, &connector_5_address, amount_0).await;
    let outpoint_1 = generate_stub_outpoint(&config.client_0, &connector_c_address, amount_1).await;

    let mut disprove_tx = DisproveTransaction::new(
        &config.operator_context,
        &config.connector_5,
        &config.connector_c,
        Input {
            outpoint: outpoint_0,
            amount: amount_0,
        },
        Input {
            outpoint: outpoint_1,
            amount: amount_1,
        },
        1,
    );

    let secret_nonces_0 = disprove_tx.push_nonces(&config.verifier_0_context);
    let secret_nonces_1 = disprove_tx.push_nonces(&config.verifier_1_context);

    disprove_tx.pre_sign(
        &config.verifier_0_context,
        &config.connector_5,
        &secret_nonces_0,
    );
    disprove_tx.pre_sign(
        &config.verifier_1_context,
        &config.connector_5,
        &secret_nonces_1,
    );

    let reward_address = generate_pay_to_pubkey_script_address(
        config.withdrawer_context.network,
        &config.withdrawer_context.withdrawer_public_key,
    );
    let verifier_reward_script = reward_address.script_pubkey(); // send reward to withdrawer address
    disprove_tx.add_input_output(&config.connector_c, 1, verifier_reward_script);

    let mut tx = disprove_tx.finalize();

    let secp = config.verifier_0_context.secp;
    let verifier_secret: &str = "aaaaaaaaaabbbbbbbbbbccccccccccddddddddddeeeeeeeeeeffffffffff1234";
    let verifier_keypair = Keypair::from_seckey_str(&secp, verifier_secret).unwrap();
    let verifier_private_key = PrivateKey::new(verifier_keypair.secret_key(), Network::Testnet);
    let verifier_pubkey = PublicKey::from_private_key(&secp, &verifier_private_key);

    let verifier_output = TxOut {
        value: Amount::from_sat(0),
        script_pubkey: generate_pay_to_pubkey_script(&verifier_pubkey),
    };

    tx.output.push(verifier_output);

    println!("Script Path Spend Transaction: {:?}\n", tx);
    let result = config.client_0.esplora.broadcast(&tx).await;
    println!("Txid: {:?}", tx.compute_txid());
    println!("Broadcast result: {:?}\n", result);
    println!("Transaction hex: \n{}", serialize_hex(&tx));
    assert!(result.is_ok());
}<|MERGE_RESOLUTION|>--- conflicted
+++ resolved
@@ -9,6 +9,7 @@
     transactions::{
         base::{BaseTransaction, Input},
         disprove::DisproveTransaction,
+        pre_signed_musig2::PreSignedMusig2Transaction,
     },
 };
 
@@ -37,16 +38,6 @@
     let outpoint_0 = generate_stub_outpoint(&config.client_0, &connector_5_address, amount_0).await;
     let outpoint_1 = generate_stub_outpoint(&config.client_0, &connector_c_address, amount_1).await;
 
-<<<<<<< HEAD
-    use bitvm::bridge::{
-        connectors::base::TaprootConnector,
-        graphs::base::{DUST_AMOUNT, FEE_AMOUNT, INITIAL_AMOUNT},
-        scripts::generate_pay_to_pubkey_script,
-        transactions::{
-            base::{BaseTransaction, Input},
-            disprove::DisproveTransaction,
-            pre_signed_musig2::PreSignedMusig2Transaction,
-=======
     let mut disprove_tx = DisproveTransaction::new(
         &config.operator_context,
         &config.connector_5,
@@ -54,7 +45,6 @@
         Input {
             outpoint: outpoint_0,
             amount: amount_0,
->>>>>>> 5f290b6e
         },
         Input {
             outpoint: outpoint_1,
