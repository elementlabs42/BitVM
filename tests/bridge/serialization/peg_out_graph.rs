use bitcoin::{Address, Amount};

use bitvm::bridge::{
    graphs::{base::PEG_OUT_FEE_FOR_TAKE_1, peg_in::PegInGraph, peg_out::PegOutGraph},
    scripts::generate_pay_to_pubkey_script_address,
    serialization::{deserialize, serialize},
    transactions::base::{Input, MIN_RELAY_FEE_PEG_IN_CONFIRM},
};

use crate::bridge::{
    faucet::{Faucet, FaucetType},
<<<<<<< HEAD
    helper::{generate_stub_outpoint, get_reward_amount},
    setup::{setup_test, ONE_HUNDRED},
};
=======
    helper::get_lock_scripts_cached,
};

use super::super::{helper::generate_stub_outpoint, setup::setup_test};
>>>>>>> 4b7d53ef

#[tokio::test]
async fn test_peg_out_graph_serialization() {
    let config = setup_test().await;
    let faucet = Faucet::new(FaucetType::EsploraRegtest);

    let mut funding_inputs: Vec<(&Address, Amount)> = vec![];
    let amount = Amount::from_sat(ONE_HUNDRED + MIN_RELAY_FEE_PEG_IN_CONFIRM);
    let address = generate_pay_to_pubkey_script_address(
        config.depositor_context.network,
        &config.depositor_context.depositor_public_key,
    );
    funding_inputs.push((&address, amount));

    let kick_off_amount = Amount::from_sat(get_reward_amount(ONE_HUNDRED) + PEG_OUT_FEE_FOR_TAKE_1);
    let kick_off_address = generate_pay_to_pubkey_script_address(
        config.operator_context.network,
        &config.operator_context.operator_public_key,
    );
    funding_inputs.push((&kick_off_address, kick_off_amount));
    faucet
        .fund_inputs(&config.client_0, &funding_inputs)
        .await
        .wait()
        .await;

    let outpoint = generate_stub_outpoint(&config.client_0, &address, amount).await;

    let peg_in_graph = PegInGraph::new(
        &config.depositor_context,
        Input { outpoint, amount },
        &config.depositor_evm_address,
    );

    let kick_off_outpoint =
        generate_stub_outpoint(&config.client_0, &kick_off_address, kick_off_amount).await;

    let peg_out_graph = PegOutGraph::new(
        &config.operator_context,
        &peg_in_graph,
        Input {
            outpoint: kick_off_outpoint,
            amount: kick_off_amount,
        },
        &config.commitment_secrets,
        get_lock_scripts_cached,
    );

    let json = serialize(&peg_out_graph);
    assert!(!json.is_empty());
    let deserialized_peg_out_graph = deserialize::<PegOutGraph>(&json);
    assert!(peg_out_graph == deserialized_peg_out_graph);
}<|MERGE_RESOLUTION|>--- conflicted
+++ resolved
@@ -9,16 +9,9 @@
 
 use crate::bridge::{
     faucet::{Faucet, FaucetType},
-<<<<<<< HEAD
-    helper::{generate_stub_outpoint, get_reward_amount},
+    helper::{generate_stub_outpoint, get_lock_scripts_cached, get_reward_amount},
     setup::{setup_test, ONE_HUNDRED},
 };
-=======
-    helper::get_lock_scripts_cached,
-};
-
-use super::super::{helper::generate_stub_outpoint, setup::setup_test};
->>>>>>> 4b7d53ef
 
 #[tokio::test]
 async fn test_peg_out_graph_serialization() {
