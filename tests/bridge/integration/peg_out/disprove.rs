use bitcoin::{Address, Amount, OutPoint};
use bitvm::bridge::{
    connectors::base::TaprootConnector,
    graphs::base::{DUST_AMOUNT, FEE_AMOUNT, INITIAL_AMOUNT},
    scripts::generate_pay_to_pubkey_script_address,
    transactions::{
        assert::AssertTransaction,
        base::{BaseTransaction, Input},
        disprove::DisproveTransaction,
<<<<<<< HEAD
        pre_signed_musig2::PreSignedMusig2Transaction,
=======
        kick_off_2::MIN_RELAY_FEE_AMOUNT,
>>>>>>> 5f290b6e
    },
};

use crate::bridge::{
    faucet::{Faucet, FaucetType},
    helper::verify_funding_inputs,
    integration::peg_out::utils::create_and_mine_kick_off_2_tx,
    setup::setup_test,
};

#[tokio::test]
async fn test_disprove_success() {
    let config = setup_test().await;
    let faucet = Faucet::new(FaucetType::EsploraRegtest);

    // verify funding inputs
    let mut funding_inputs: Vec<(&Address, Amount)> = vec![];
    let kick_off_2_input_amount =
        Amount::from_sat(INITIAL_AMOUNT + FEE_AMOUNT + MIN_RELAY_FEE_AMOUNT + 3 * DUST_AMOUNT);
    let kick_off_2_funding_utxo_address = config.connector_1.generate_taproot_address();
    funding_inputs.push((&kick_off_2_funding_utxo_address, kick_off_2_input_amount));
    faucet
        .fund_inputs(&config.client_0, &funding_inputs)
        .await
        .wait()
        .await;

    verify_funding_inputs(&config.client_0, &funding_inputs).await;

    // kick-off 2
    let (kick_off_2_tx, kick_off_2_txid) = create_and_mine_kick_off_2_tx(
        &config.client_0,
        &config.operator_context,
        &config.connector_1,
        &kick_off_2_funding_utxo_address,
        kick_off_2_input_amount,
        &config.commitment_secrets,
    )
    .await;

    // assert
    let vout = 1; // connector B
    let assert_input_0 = Input {
        outpoint: OutPoint {
            txid: kick_off_2_txid,
            vout,
        },
        amount: kick_off_2_tx.output[vout as usize].value,
    };
    let mut assert = AssertTransaction::new(
        &config.connector_4,
        &config.connector_5,
        &config.connector_b,
        &config.connector_c,
        assert_input_0,
    );

    let secret_nonces_0 = assert.push_nonces(&config.verifier_0_context);
    let secret_nonces_1 = assert.push_nonces(&config.verifier_1_context);

    assert.pre_sign(
        &config.verifier_0_context,
        &config.connector_b,
        &secret_nonces_0,
    );
    assert.pre_sign(
        &config.verifier_1_context,
        &config.connector_b,
        &secret_nonces_1,
    );

    let assert_tx = assert.finalize();
    let assert_txid = assert_tx.compute_txid();
    let assert_result = config.client_0.esplora.broadcast(&assert_tx).await;
    assert!(assert_result.is_ok());

    // disprove
    let vout = 1;
    let script_index = 1;
    let disprove_input_0 = Input {
        outpoint: OutPoint {
            txid: assert_txid,
            vout,
        },
        amount: assert_tx.output[vout as usize].value,
    };

    let vout = 2;
    let disprove_input_1 = Input {
        outpoint: OutPoint {
            txid: assert_txid,
            vout,
        },
        amount: assert_tx.output[vout as usize].value,
    };

    let mut disprove = DisproveTransaction::new(
        &config.operator_context,
        &config.connector_5,
        &config.connector_c,
        disprove_input_0,
        disprove_input_1,
        script_index,
    );

    let secret_nonces_0 = disprove.push_nonces(&config.verifier_0_context);
    let secret_nonces_1 = disprove.push_nonces(&config.verifier_1_context);

    disprove.pre_sign(
        &config.verifier_0_context,
        &config.connector_5,
        &secret_nonces_0,
    );
    disprove.pre_sign(
        &config.verifier_1_context,
        &config.connector_5,
        &secret_nonces_1,
    );

    let reward_address = generate_pay_to_pubkey_script_address(
        config.withdrawer_context.network,
        &config.withdrawer_context.withdrawer_public_key,
    );
    let verifier_reward_script = reward_address.script_pubkey(); // send reward to withdrawer address
    disprove.add_input_output(&config.connector_c, script_index, verifier_reward_script);

    let disprove_tx = disprove.finalize();
    let disprove_txid = disprove_tx.compute_txid();

    // mine disprove
    let disprove_result = config.client_0.esplora.broadcast(&disprove_tx).await;
    assert!(disprove_result.is_ok());

    // reward balance
    let reward_utxos = config
        .client_0
        .esplora
        .get_address_utxo(reward_address)
        .await
        .unwrap();
    let reward_utxo = reward_utxos
        .clone()
        .into_iter()
        .find(|x| x.txid == disprove_txid);

    // assert
    assert!(reward_utxo.is_some());
    assert_eq!(reward_utxo.unwrap().value, disprove_tx.output[1].value);
}<|MERGE_RESOLUTION|>--- conflicted
+++ resolved
@@ -7,11 +7,8 @@
         assert::AssertTransaction,
         base::{BaseTransaction, Input},
         disprove::DisproveTransaction,
-<<<<<<< HEAD
         pre_signed_musig2::PreSignedMusig2Transaction,
-=======
         kick_off_2::MIN_RELAY_FEE_AMOUNT,
->>>>>>> 5f290b6e
     },
 };
 
