--- conflicted
+++ resolved
@@ -11,12 +11,8 @@
 };
 
 use crate::bridge::{
-<<<<<<< HEAD
     helper::{generate_stub_outpoint, verify_funding_inputs},
-=======
     faucet::{Faucet, FaucetType},
-    helper::generate_stub_outpoint,
->>>>>>> f3b0a4bf
     setup::setup_test,
 };
 
@@ -35,14 +31,12 @@
     );
     funding_inputs.push((&operator_funding_utxo_address, operator_input_amount));
 
-<<<<<<< HEAD
-    verify_funding_inputs(&config.client_0, &funding_inputs).await;
-=======
     let faucet = Faucet::new(FaucetType::EsploraRegtest);
     faucet
         .fund_input_and_wait(&operator_funding_utxo_address, operator_input_amount)
         .await;
->>>>>>> f3b0a4bf
+
+    verify_funding_inputs(&config.client_0, &funding_inputs).await;
 
     let operator_funding_outpoint = generate_stub_outpoint(
         &config.client_0,
