--- conflicted
+++ resolved
@@ -19,12 +19,8 @@
 use tokio::time::sleep;
 
 use crate::bridge::{
-<<<<<<< HEAD
     faucet::{Faucet, FaucetType},
-    helper::verify_funding_inputs,
-=======
     helper::{get_superblock_header, verify_funding_inputs},
->>>>>>> 9fefa656
     integration::peg_out::utils::{
         create_and_mine_kick_off_1_tx, create_and_mine_peg_in_confirm_tx,
     },
@@ -113,16 +109,12 @@
     let kick_off_2_txid = kick_off_2_tx.compute_txid();
 
     // mine kick-off 2
-<<<<<<< HEAD
-    let kick_off_2_wait_timeout = Duration::from_secs(60);
+    let kick_off_2_wait_timeout = Duration::from_secs(20);
     println!(
         "Waiting \x1b[37;41m{:?}\x1b[0m before broadcasting kick-off 2 tx...",
         kick_off_2_wait_timeout
     );
     sleep(kick_off_2_wait_timeout).await;
-=======
-    sleep(Duration::from_secs(20)).await;
->>>>>>> 9fefa656
     let kick_off_2_result = config.client_0.esplora.broadcast(&kick_off_2_tx).await;
     println!("Broadcast result: {:?}\n", kick_off_2_result);
     assert!(kick_off_2_result.is_ok());
@@ -193,16 +185,12 @@
     let take_1_txid = take_1_tx.compute_txid();
 
     // mine take 1
-<<<<<<< HEAD
-    let take_1_wait_timeout = Duration::from_secs(60);
+    let take_1_wait_timeout = Duration::from_secs(20);
     println!(
         "Waiting \x1b[37;41m{:?}\x1b[0m before broadcasting take 1 tx...",
         take_1_wait_timeout
     );
     sleep(take_1_wait_timeout).await;
-=======
-    sleep(Duration::from_secs(20)).await;
->>>>>>> 9fefa656
     let take_1_result = config.client_0.esplora.broadcast(&take_1_tx).await;
     println!("Broadcast result: {:?}\n", take_1_result);
     assert!(take_1_result.is_ok());
