--- conflicted
+++ resolved
@@ -91,16 +91,12 @@
         outpoint: kick_off_2_funding_outpoint,
         amount: input_amount,
     };
-<<<<<<< HEAD
     let mut kick_off_2 = KickOff2Transaction::new(
         &operator_context,
         &connector_1,
         &connector_b,
         kick_off_2_input,
     );
-=======
-    let mut kick_off_2 = KickOff2Transaction::new(operator_context, connector_1, kick_off_2_input);
->>>>>>> 7994d114
     let superblock_header = get_superblock_header();
     kick_off_2.sign(
         operator_context,
