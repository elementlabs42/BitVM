use std::time::Duration;
use tokio::time::sleep;

use bitcoin::{Address, Amount, OutPoint};
use bitvm::bridge::{
    connectors::base::TaprootConnector,
    graphs::base::{FEE_AMOUNT, INITIAL_AMOUNT},
    scripts::generate_pay_to_pubkey_script_address,
    transactions::{
        base::{BaseTransaction, Input},
        disprove_chain::DisproveChainTransaction,
    },
};

use crate::bridge::{
    faucet::{Faucet, FaucetType},
    helper::verify_funding_inputs,
    integration::peg_out::utils::create_and_mine_kick_off_2_tx,
    setup::setup_test,
};

#[tokio::test]
async fn test_disprove_chain_success() {
    let config = setup_test().await;
    let faucet = Faucet::new(FaucetType::EsploraRegtest);

    // verify funding inputs
    let mut funding_inputs: Vec<(&Address, Amount)> = vec![];
    let kick_off_2_input_amount = Amount::from_sat(INITIAL_AMOUNT + FEE_AMOUNT);
    let kick_off_2_funding_utxo_address = config.connector_1.generate_taproot_address();
    funding_inputs.push((&kick_off_2_funding_utxo_address, kick_off_2_input_amount));

    faucet
        .fund_inputs(&config.client_0, &funding_inputs)
        .await
        .wait()
        .await;
    verify_funding_inputs(&config.client_0, &funding_inputs).await;

    // kick-off 2
    let (kick_off_2_tx, kick_off_2_txid) = create_and_mine_kick_off_2_tx(
        &config.client_0,
        &config.operator_context,
        &config.connector_1,
        &kick_off_2_funding_utxo_address,
        kick_off_2_input_amount,
        &config.commitment_secrets,
    )
    .await;

    // disprove chain
    let vout = 1; // connector B
    let disprove_chain_input_0 = Input {
        outpoint: OutPoint {
            txid: kick_off_2_txid,
            vout,
        },
        amount: kick_off_2_tx.output[vout as usize].value,
    };

    let mut disprove_chain = DisproveChainTransaction::new(
        &config.operator_context,
        &config.connector_b,
        disprove_chain_input_0,
    );

    let secret_nonces_0 = disprove_chain.push_nonces(&config.verifier_0_context);
    let secret_nonces_1 = disprove_chain.push_nonces(&config.verifier_1_context);

    disprove_chain.pre_sign(
        &config.verifier_0_context,
        &config.connector_b,
        &secret_nonces_0,
    );
    disprove_chain.pre_sign(
        &config.verifier_1_context,
        &config.connector_b,
        &secret_nonces_1,
    );

    let reward_address = generate_pay_to_pubkey_script_address(
        config.withdrawer_context.network,
        &config.withdrawer_context.withdrawer_public_key,
    );
    disprove_chain.add_output(reward_address.script_pubkey());

    let disprove_chain_tx = disprove_chain.finalize();
    let disprove_chain_txid = disprove_chain_tx.compute_txid();

    // mine disprove chain
<<<<<<< HEAD
    let disprove_chain_wait_timeout = Duration::from_secs(60);
    println!(
        "Waiting \x1b[37;41m{:?}\x1b[0m before broadcasting disprove chain tx...",
        disprove_chain_wait_timeout
    );
    sleep(disprove_chain_wait_timeout).await;
=======
    sleep(Duration::from_secs(20)).await;
>>>>>>> 9fefa656
    let disprove_chain_result = config.client_0.esplora.broadcast(&disprove_chain_tx).await;
    println!("disprove chain result: {:?}", disprove_chain_result);
    assert!(disprove_chain_result.is_ok());

    // reward balance
    let reward_utxos = config
        .client_0
        .esplora
        .get_address_utxo(reward_address)
        .await
        .unwrap();
    let reward_utxo = reward_utxos
        .clone()
        .into_iter()
        .find(|x| x.txid == disprove_chain_txid);

    // assert
    assert!(reward_utxo.is_some());
    assert_eq!(
        reward_utxo.unwrap().value,
        disprove_chain_tx.output[1].value
    );
}<|MERGE_RESOLUTION|>--- conflicted
+++ resolved
@@ -88,16 +88,12 @@
     let disprove_chain_txid = disprove_chain_tx.compute_txid();
 
     // mine disprove chain
-<<<<<<< HEAD
-    let disprove_chain_wait_timeout = Duration::from_secs(60);
+    let disprove_chain_wait_timeout = Duration::from_secs(20);
     println!(
         "Waiting \x1b[37;41m{:?}\x1b[0m before broadcasting disprove chain tx...",
         disprove_chain_wait_timeout
     );
     sleep(disprove_chain_wait_timeout).await;
-=======
-    sleep(Duration::from_secs(20)).await;
->>>>>>> 9fefa656
     let disprove_chain_result = config.client_0.esplora.broadcast(&disprove_chain_tx).await;
     println!("disprove chain result: {:?}", disprove_chain_result);
     assert!(disprove_chain_result.is_ok());
