--- conflicted
+++ resolved
@@ -6,17 +6,9 @@
         PublicKey, TxOut,
     };
 
-<<<<<<< HEAD
     use bitvm::bridge::components::burn::*;
     use bitvm::bridge::components::{
         bridge::BridgeTransaction,
-=======
-    use bitvm::bridge::components::{
-        bridge::BridgeTransaction,
-        burn::BurnTransaction,
-        connector::*,
-        connector_b::ConnectorB,
->>>>>>> 9bc7d525
         helper::{generate_pay_to_pubkey_script, Input},
     };
     use bitvm::bridge::graph::{FEE_AMOUNT, INITIAL_AMOUNT};
@@ -25,8 +17,8 @@
 
     #[tokio::test]
     async fn test_should_be_able_to_submit_burn_tx_successfully() {
-<<<<<<< HEAD
         let (client, context, _, connector_b, _, _) = setup_test();
+
         let funding_utxo_0 = client
             .get_initial_utxo(
                 connector_b.generate_taproot_address(),
@@ -68,65 +60,6 @@
     #[tokio::test]
     async fn test_should_be_able_to_submit_burn_tx_with_verifier_added_to_output_successfully() {
         let (client, context, _, connector_b, _, _) = setup_test();
-=======
-        let (client, context) = setup_test();
-        let connector_b = ConnectorB::new(
-            context.network,
-            &context.n_of_n_taproot_public_key.unwrap(),
-        );
-
->>>>>>> 9bc7d525
-        let funding_utxo_0 = client
-            .get_initial_utxo(
-                connector_b.generate_taproot_address(),
-                Amount::from_sat(INITIAL_AMOUNT),
-            )
-            .await
-            .unwrap_or_else(|| {
-                panic!(
-                    "Fund {:?} with {} sats at https://faucet.mutinynet.com/",
-                    connector_b.generate_taproot_address(),
-                    INITIAL_AMOUNT
-                );
-            });
-
-        let funding_outpoint_0 = OutPoint {
-            txid: funding_utxo_0.txid,
-            vout: funding_utxo_0.vout,
-        };
-
-        let mut burn_tx = BurnTransaction::new(
-            &context,
-            Input {
-                outpoint: funding_outpoint_0,
-                amount: Amount::from_sat(INITIAL_AMOUNT),
-            },
-        );
-
-        burn_tx.pre_sign(&context);
-<<<<<<< HEAD
-        let mut tx = burn_tx.finalize(&context);
-
-=======
-        let tx = burn_tx.finalize(&context);
-        println!("Script Path Spend Transaction: {:?}\n", tx);
-
-        let result = client.esplora.broadcast(&tx).await;
-        println!("Txid: {:?}", tx.compute_txid());
-        println!("Broadcast result: {:?}\n", result);
-        println!("Transaction hex: \n{}", serialize_hex(&tx));
-        assert!(result.is_ok());
-    }
-
-    #[tokio::test]
-    async fn test_should_be_able_to_submit_burn_tx_with_verifier_added_to_output_successfully() {
-        let (client, context) = setup_test();
-
-        let connector_b = ConnectorB::new(
-            context.network,
-            &context.n_of_n_taproot_public_key.unwrap(),
-        );
-
         let funding_utxo_0 = client
             .get_initial_utxo(
                 connector_b.generate_taproot_address(),
@@ -157,16 +90,11 @@
         burn_tx.pre_sign(&context);
         let mut tx = burn_tx.finalize(&context);
 
->>>>>>> 9bc7d525
         let secp = context.secp;
         let verifier_secret: &str =
             "aaaaaaaaaabbbbbbbbbbccccccccccddddddddddeeeeeeeeeeffffffffff1234";
         let verifier_keypair = Keypair::from_seckey_str(&secp, verifier_secret).unwrap();
-<<<<<<< HEAD
-        let verifier_private_key = PrivateKey::new(verifier_keypair.secret_key(), Network::Testnet);
-=======
         let verifier_private_key = PrivateKey::new(verifier_keypair.secret_key(), context.network);
->>>>>>> 9bc7d525
         let verifier_pubkey = PublicKey::from_private_key(&secp, &verifier_private_key);
 
         let verifier_output = TxOut {
