--- conflicted
+++ resolved
@@ -421,7 +421,6 @@
         } else {
             // TODO: can be optimized to fetch all data at once?
             for file_name in file_names.iter() {
-<<<<<<< HEAD
                 let (latest_data, _, _) = self.validate_data_with_cache_by_key(&file_name).await;
 
                 if latest_data.is_some() {
@@ -430,24 +429,6 @@
                     self.merge_data(latest_data.unwrap());
                     if latest_valid_file_name.is_none() {
                         latest_valid_file_name = Some(file_name.clone());
-=======
-                let result = self
-                    .data_store
-                    .fetch_compressed_data_by_key(file_name, Some(&self.remote_file_path))
-                    .await; // TODO: use `fetch_by_key()` function
-                if result.is_ok() && result.as_ref().unwrap().0.is_some() {
-                    let data = try_deserialize_slice(&result.unwrap().0.unwrap());
-                    if data.is_ok() && Self::validate_data(data.as_ref().unwrap()) {
-                        // merge the file if the data is valid
-                        println!("Merging {} data...", { file_name });
-                        self.merge_data(data.unwrap());
-                        if latest_valid_file_name.is_none() {
-                            latest_valid_file_name = Some(file_name.clone());
-                        }
-                    } else {
-                        // skip the file if the data is invalid
-                        println!("Invalid file {}, Skipping...", file_name);
->>>>>>> cd8d0ec6
                     }
                 } else {
                     // skip the file if the data is invalid
