--- conflicted
+++ resolved
@@ -142,22 +142,12 @@
     });
 
     paths.reverse();
-<<<<<<< HEAD
-    while paths.len() >= max_cache_files as usize {
-        if let Some(oldest) = paths.pop() {
-            println!("Old cache file deleted: {:?}", oldest);
-            std::fs::remove_file(oldest)
-                .inspect_err(|e| eprintln!("Failed to delete the old cache file: {}", e))
-                .ok();
-        }
-=======
     while paths.len() > max_cache_files as usize {
         let oldest = paths.pop().unwrap();
         std::fs::remove_file(&oldest)
             .inspect_err(|e| eprintln!("Failed to delete the old cache file: {}", e))
             .inspect(|_| println!("Old cache file deleted: {:?}", oldest))
             .ok();
->>>>>>> cd8d0ec6
     }
 }
 
