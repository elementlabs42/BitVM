--- conflicted
+++ resolved
@@ -125,11 +125,7 @@
     println!("Reading cache from {}...", file_path.display());
     let compressed_data = std::fs::read(file_path)?;
     let now = std::time::Instant::now();
-<<<<<<< HEAD
-    let encoded_data: Vec<u8> = zstd::stream::decode_all(compressed_data.as_slice())?;
-=======
     let encoded_data: Vec<u8> = decompress(&compressed_data)?;
->>>>>>> b30801ea
     let decoded = bitcode::decode(&encoded_data).map_err(std::io::Error::other)?;
     let elapsed = now.elapsed();
     println!("Decoded cache in {elapsed:.2?}");
