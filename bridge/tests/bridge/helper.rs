use std::{borrow::Cow, collections::BTreeMap, path::Path, str::FromStr, time::Duration};

use ark_bn254::G1Affine;
use ark_ff::UniformRand;
use ark_std::test_rng;
use bitcoin::{
    block::{Header, Version},
    hex::{Case::Lower, DisplayHex},
    Address, Amount, BlockHash, CompactTarget, Network, OutPoint, ScriptBuf, Transaction,
    TxMerkleNode,
};

use bridge::{
    client::client::BitVMClient,
    commitments::CommitmentMessageId,
    connectors::connector_c::generate_assert_leaves,
    graphs::{
        base::{BaseGraph, REWARD_MULTIPLIER, REWARD_PRECISION},
        peg_in::PegInGraph,
        peg_out::PegOutGraph,
    },
    utils::{num_blocks_per_network, read_cache, write_cache},
};

use bitvm::{
    chunker::{assigner::BridgeAssigner, disprove_execution::RawProof},
    signatures::signing_winternitz::WinternitzPublicKey,
};
use rand::{RngCore, SeedableRng};
use tokio::time::sleep;

<<<<<<< HEAD
const TEST_ENV_FILE: &str = ".env.test";

fn load_u32_env_var_from_file(var: &str, file_name: &str) -> u32 {
    dotenv::from_filename(file_name).ok();
    dotenv::var(var)
        .expect(format!("{var} not set in {file_name}").as_str())
        .parse()
        .expect(format!("Could not parse {var} specified in {file_name}").as_str())
}

=======
>>>>>>> 9e5bb148
pub const REGTEST_ESPLORA_URL: &str = "http://localhost:8094/regtest/api/";
pub const ALPEN_SIGNET_ESPLORA_URL: &str =
    "https://esploraapi53d3659b.devnet-annapurna.stratabtc.org/";

pub const ESPLORA_RETRIES: usize = 3;
pub const ESPLORA_RETRY_WAIT_TIME: u64 = 5;

pub fn get_esplora_url(network: Network) -> &'static str {
    match network {
        Network::Regtest => REGTEST_ESPLORA_URL,
        _ => ALPEN_SIGNET_ESPLORA_URL,
    }
}

// Test environment config file and its variables
const TEST_ENV_FILE: &str = ".env.test";
const REGTEST_BLOCK_TIME: &str = "REGTEST_BLOCK_TIME";

fn load_u32_env_var_from_file(var: &str, file_name: &str) -> u32 {
    dotenv::from_filename(file_name)
        .expect(format!("Please create a {file_name} file with the {var} variable").as_str());
    dotenv::var(var)
        .expect(format!("{var} variable missing in {file_name}").as_str())
        .parse()
        .expect(format!("Could not parse {var} specified in {file_name}").as_str())
}

/// Returns expected block time for the given network in seconds.
fn network_block_time(network: Network) -> u32 {
    match network {
<<<<<<< HEAD
        Network::Regtest => load_u32_env_var_from_file("REGTEST_BLOCK_TIME", TEST_ENV_FILE),
=======
        Network::Regtest => load_u32_env_var_from_file(REGTEST_BLOCK_TIME, TEST_ENV_FILE),
>>>>>>> 9e5bb148
        _ => 35, // Testnet, signet. This value is for Alpen signet. See https://mempool0713bb23.devnet-annapurna.stratabtc.org/
    }
}

/// Provides a safe waiting duration in seconds for transaction confirmation on the specified network.
/// This duration must be at least as long as the expected block time for that network.
<<<<<<< HEAD
/// Returns network block time + 1 second for safety.
=======
/// Returns network block time + 1 second to avoid race conditions.
>>>>>>> 9e5bb148
fn tx_wait_time(network: Network) -> u64 { (network_block_time(network) + 1).into() }

pub const TX_RELAY_FEE_CHECK_FAIL_MSG: &str =
    "Output sum should be equal to initial amount, check MIN_RELAY_FEE_* definitions?";

pub fn check_tx_output_sum(input_amount_without_relay_fee: u64, tx: &Transaction) {
    assert_eq!(
        input_amount_without_relay_fee,
        tx.output.iter().map(|o| o.value.to_sat()).sum::<u64>(),
        "{TX_RELAY_FEE_CHECK_FAIL_MSG}"
    );
}

pub fn get_reward_amount(initial_amount: u64) -> u64 {
    initial_amount * REWARD_MULTIPLIER / REWARD_PRECISION
}

const DURATION_COLOR: &str = "\x1b[30;46m"; // Black on cyan background
const RESET_COLOR: &str = "\x1b[0m";

async fn wait_with_message(timeout: Duration, message: &str) {
    println!(
        "Waiting {DURATION_COLOR}{:?}{RESET_COLOR}{}...",
        timeout, message
    );
    sleep(timeout).await;
}

pub async fn wait_for_confirmation_with_message(network: Network, message: Option<&str>) {
    let timeout = Duration::from_secs(tx_wait_time(network));
    let message = format!(" for {}", message.unwrap_or("tx confirmation"));

    wait_with_message(timeout, message.as_str()).await;
}

pub async fn wait_for_confirmation(network: Network) {
    wait_for_confirmation_with_message(network, None).await;
}

pub async fn wait_for_timelock_expiry(network: Network, timelock_name: Option<&str>) {
    // Note that the extra 1 second from tx_wait_time() compounds here. Normally this will not be an issue.
    // You'll just wait a couple seconds longer than the required number of blocks. However, if you need to
    // wait for an exact number of seconds, consider using a simple sleep (or adding a sister helper function).
    let timeout =
        Duration::from_secs(tx_wait_time(network) * num_blocks_per_network(network, 0) as u64);
    let message = format!(
        " for{} timelock to expire",
        match timelock_name {
            Some(timelock_name) => format!(" {}", timelock_name),
            None => String::new(),
        }
    );

    wait_with_message(timeout, message.as_str()).await;
}

pub async fn generate_stub_outpoint(
    client: &BitVMClient,
    funding_utxo_address: &Address,
    input_value: Amount,
) -> OutPoint {
    let funding_utxo = client
        .get_initial_utxo(funding_utxo_address.clone(), input_value)
        .await
        .unwrap_or_else(|| {
            panic!(
                "Fund {:?} with {} sats at {}",
                funding_utxo_address,
                input_value.to_sat(),
                ALPEN_SIGNET_ESPLORA_URL,
            );
        });
    OutPoint {
        txid: funding_utxo.txid,
        vout: funding_utxo.vout,
    }
}

pub async fn generate_stub_outpoints(
    client: &BitVMClient,
    funding_utxo_address: &Address,
    input_value: Amount,
) -> Vec<OutPoint> {
    let funding_utxos = client
        .get_initial_utxos(funding_utxo_address.clone(), input_value)
        .await
        .unwrap_or_else(|| {
            panic!(
                "Fund {:?} with {} sats at {}",
                funding_utxo_address,
                input_value.to_sat(),
                ALPEN_SIGNET_ESPLORA_URL,
            );
        });
    funding_utxos
        .iter()
        .map(|utxo| OutPoint {
            txid: utxo.txid,
            vout: utxo.vout,
        })
        .collect()
}

pub async fn verify_funding_inputs(client: &BitVMClient, funding_inputs: &Vec<(&Address, Amount)>) {
    let mut inputs_to_fund: Vec<(&Address, Amount)> = vec![];

    for funding_input in funding_inputs {
        if client
            .get_initial_utxo(funding_input.0.clone(), funding_input.1)
            .await
            .is_none()
        {
            inputs_to_fund.push((funding_input.0, funding_input.1));
        }
    }

    for input_to_fund in inputs_to_fund.clone() {
        println!(
            "Fund {:?} with {} sats at {}",
            input_to_fund.0,
            input_to_fund.1.to_sat(),
            ALPEN_SIGNET_ESPLORA_URL,
        );
    }
    if !inputs_to_fund.is_empty() {
        panic!("You need to fund {} addresses first.", inputs_to_fund.len());
    }
}

pub fn find_peg_in_graph(client: &BitVMClient, peg_in_graph_id: &str) -> Option<PegInGraph> {
    let peg_in_graph = client
        .data()
        .peg_in_graphs
        .iter()
        .find(|&graph| graph.id().eq(peg_in_graph_id));

    peg_in_graph.cloned()
}

pub fn find_peg_out_graph(client: &BitVMClient, peg_out_graph_id: &str) -> Option<PegOutGraph> {
    let peg_out_graph = client
        .data()
        .peg_out_graphs
        .iter()
        .find(|&graph| graph.id().eq(&peg_out_graph_id));

    peg_out_graph.cloned()
}

pub fn find_peg_in_graph_by_peg_out(
    client: &BitVMClient,
    peg_out_graph_id: &str,
) -> Option<PegInGraph> {
    let peg_out_graph = find_peg_out_graph(client, peg_out_graph_id);
    match peg_out_graph {
        Some(peg_out_graph) => find_peg_in_graph(client, &peg_out_graph.peg_in_graph_id),
        None => None,
    }
}

pub fn get_superblock_header() -> Header {
    Header {
        version: Version::from_consensus(0x200d2000),
        prev_blockhash: BlockHash::from_str(
            "000000000000000000027c9f5b07f21e39ba31aa4d900d519478bdac32f4a15d",
        )
        .unwrap(),
        merkle_root: TxMerkleNode::from_str(
            "0064b0d54f20412756ba7ce07b0594f3548b06f2dad5cfeaac2aca508634ed19",
        )
        .unwrap(),
        time: 1729251961,
        bits: CompactTarget::from_hex("0x17030ecd").unwrap(),
        nonce: 0x400e345c,
    }
}

pub fn random_hex<'a>(size: usize) -> Cow<'a, str> {
    let mut buffer = vec![0u8; size];
    let mut rng = rand::rngs::OsRng;
    rand::RngCore::fill_bytes(&mut rng, &mut buffer);
    Cow::Owned(buffer.to_hex_string(Lower))
}

const TEST_CACHE_DIRECTORY_NAME: &str = "test_cache";
const INTERMEDIATE_VARIABLES_FILE_NAME: &str = "intermediates.json";
const LOCK_SCRIPTS_FILE_NAME: &str = "lock_scripts.json";

pub fn get_intermediate_variables_cached() -> BTreeMap<String, usize> {
    let intermediate_variables_cache_path =
        Path::new(TEST_CACHE_DIRECTORY_NAME).join(INTERMEDIATE_VARIABLES_FILE_NAME);
    let intermediate_variables = if intermediate_variables_cache_path.exists() {
        read_cache(&intermediate_variables_cache_path).unwrap_or_else(|e| {
            eprintln!(
                "Failed to read intermediate variables cache after a check for its existence: {}",
                e
            );
            None
        })
    } else {
        None
    };

    intermediate_variables.unwrap_or_else(|| {
        println!("Generating new intermediate variables...");
        let intermediate_variables = BridgeAssigner::default().all_intermediate_variables();
        write_cache(&intermediate_variables_cache_path, &intermediate_variables).unwrap();
        intermediate_variables
    })
}

pub fn get_lock_scripts_cached(
    commits_public_keys: &BTreeMap<CommitmentMessageId, WinternitzPublicKey>,
) -> Vec<ScriptBuf> {
    let lock_scripts_cache_path = Path::new(TEST_CACHE_DIRECTORY_NAME).join(LOCK_SCRIPTS_FILE_NAME);
    let lock_scripts = if lock_scripts_cache_path.exists() {
        read_cache(&lock_scripts_cache_path).unwrap_or_else(|e| {
            eprintln!(
                "Failed to read lock scripts cache after a check for its existence: {}",
                e
            );
            None
        })
    } else {
        None
    };

    lock_scripts.unwrap_or_else(|| {
        let lock_scripts = generate_assert_leaves(commits_public_keys);
        write_cache(&lock_scripts_cache_path, &lock_scripts).unwrap();
        lock_scripts
    })
}

pub fn get_correct_proof() -> RawProof {
    let correct_proof = RawProof::default();
    assert!(correct_proof.valid_proof());
    correct_proof
}

pub fn get_incorrect_proof() -> RawProof {
    let mut correct_proof = get_correct_proof();
    let mut rng = ark_std::rand::rngs::StdRng::seed_from_u64(test_rng().next_u64());
    correct_proof.proof.a = G1Affine::rand(&mut rng);

    correct_proof
}<|MERGE_RESOLUTION|>--- conflicted
+++ resolved
@@ -29,19 +29,6 @@
 use rand::{RngCore, SeedableRng};
 use tokio::time::sleep;
 
-<<<<<<< HEAD
-const TEST_ENV_FILE: &str = ".env.test";
-
-fn load_u32_env_var_from_file(var: &str, file_name: &str) -> u32 {
-    dotenv::from_filename(file_name).ok();
-    dotenv::var(var)
-        .expect(format!("{var} not set in {file_name}").as_str())
-        .parse()
-        .expect(format!("Could not parse {var} specified in {file_name}").as_str())
-}
-
-=======
->>>>>>> 9e5bb148
 pub const REGTEST_ESPLORA_URL: &str = "http://localhost:8094/regtest/api/";
 pub const ALPEN_SIGNET_ESPLORA_URL: &str =
     "https://esploraapi53d3659b.devnet-annapurna.stratabtc.org/";
@@ -72,22 +59,14 @@
 /// Returns expected block time for the given network in seconds.
 fn network_block_time(network: Network) -> u32 {
     match network {
-<<<<<<< HEAD
-        Network::Regtest => load_u32_env_var_from_file("REGTEST_BLOCK_TIME", TEST_ENV_FILE),
-=======
         Network::Regtest => load_u32_env_var_from_file(REGTEST_BLOCK_TIME, TEST_ENV_FILE),
->>>>>>> 9e5bb148
         _ => 35, // Testnet, signet. This value is for Alpen signet. See https://mempool0713bb23.devnet-annapurna.stratabtc.org/
     }
 }
 
 /// Provides a safe waiting duration in seconds for transaction confirmation on the specified network.
 /// This duration must be at least as long as the expected block time for that network.
-<<<<<<< HEAD
-/// Returns network block time + 1 second for safety.
-=======
 /// Returns network block time + 1 second to avoid race conditions.
->>>>>>> 9e5bb148
 fn tx_wait_time(network: Network) -> u64 { (network_block_time(network) + 1).into() }
 
 pub const TX_RELAY_FEE_CHECK_FAIL_MSG: &str =
