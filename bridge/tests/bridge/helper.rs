use std::{borrow::Cow, collections::BTreeMap, path::Path, str::FromStr, time::Duration};

use ark_bn254::G1Affine;
use ark_ff::UniformRand;
use ark_std::test_rng;
use bitcoin::{
    block::{Header, Version},
    hex::{Case::Lower, DisplayHex},
    Address, Amount, BlockHash, CompactTarget, Network, OutPoint, ScriptBuf, Transaction,
    TxMerkleNode,
};

use bridge::{
    client::client::BitVMClient,
    commitments::CommitmentMessageId,
    connectors::connector_c::generate_assert_leaves,
    graphs::{
        base::{BaseGraph, REWARD_MULTIPLIER, REWARD_PRECISION},
        peg_in::PegInGraph,
        peg_out::PegOutGraph,
    },
    utils::{num_blocks_per_network, read_cache, write_cache},
};

use bitvm::{
    chunker::{assigner::BridgeAssigner, disprove_execution::RawProof},
    signatures::signing_winternitz::WinternitzPublicKey,
};
use rand::{RngCore, SeedableRng};
use tokio::time::sleep;

<<<<<<< HEAD
pub const TX_WAIT_TIME: u64 = 8; // In seconds. Must be >= expected block time.
const REGTEST_ESPLORA_URL: &str = "http://localhost:8094/regtest/api/";
pub const ALPEN_SIGNET_ESPLORA_URL: &str =
    "https://esploraapi53d3659b.devnet-annapurna.stratabtc.org/";

=======
use crate::bridge::{DURATION_COLOR, RESET_COLOR};

pub const TX_WAIT_TIME: u64 = 5; // in seconds
pub const ESPLORA_FUNDING_URL: &str = "https://esploraapi53d3659b.devnet-annapurna.stratabtc.org/";
>>>>>>> 6e03c4ea
pub const ESPLORA_RETRIES: usize = 3;
pub const ESPLORA_RETRY_WAIT_TIME: u64 = 5;

pub fn get_esplora_url(network: Network) -> &'static str {
    match network {
        Network::Regtest => REGTEST_ESPLORA_URL,
        _ => ALPEN_SIGNET_ESPLORA_URL,
    }
}

/// Returns expected block time for the given network in seconds.
pub fn network_block_time(network: Network) -> u64 {
    match network {
        Network::Regtest => 8, // Refer to block interval in regtest/block-generator.sh
        _ => 35, // Testnet, signet. See https://mempool0713bb23.devnet-annapurna.stratabtc.org/
    }
}

pub const TX_RELAY_FEE_CHECK_FAIL_MSG: &str =
    "Output sum should be equal to initial amount, check MIN_RELAY_FEE_* definitions?";

pub fn check_tx_output_sum(input_amount_without_relay_fee: u64, tx: &Transaction) {
    assert_eq!(
        input_amount_without_relay_fee,
        tx.output.iter().map(|o| o.value.to_sat()).sum::<u64>(),
        "{TX_RELAY_FEE_CHECK_FAIL_MSG}"
    );
}

pub fn get_reward_amount(initial_amount: u64) -> u64 {
    initial_amount * REWARD_MULTIPLIER / REWARD_PRECISION
}

pub async fn wait_for_confirmation() {
    let timeout = Duration::from_secs(TX_WAIT_TIME);
    println!(
        "Waiting {DURATION_COLOR}{:?}{RESET_COLOR} for tx confirmation...",
        timeout
    );
    sleep(timeout).await;
}

pub async fn wait_timelock_expiry(network: Network, timelock_name: Option<&str>) {
    let timeout = Duration::from_secs(TX_WAIT_TIME * num_blocks_per_network(network, 0) as u64);
    let a = DURATION_COLOR;
    println!(
<<<<<<< HEAD
        "Waiting \x1b[37;41m{:?}\x1b[0m{} to timeout ...",
=======
        "Waiting {DURATION_COLOR}{:?}{RESET_COLOR} {} to timeout ...",
>>>>>>> 6e03c4ea
        timeout,
        match timelock_name {
            Some(timelock_name) => format!(" for {}", timelock_name),
            None => String::new(),
        }
    );
    sleep(timeout).await;
}

pub async fn generate_stub_outpoint(
    client: &BitVMClient,
    funding_utxo_address: &Address,
    input_value: Amount,
) -> OutPoint {
    let funding_utxo = client
        .get_initial_utxo(funding_utxo_address.clone(), input_value)
        .await
        .unwrap_or_else(|| {
            panic!(
                "Fund {:?} with {} sats at {}",
                funding_utxo_address,
                input_value.to_sat(),
                ALPEN_SIGNET_ESPLORA_URL,
            );
        });
    OutPoint {
        txid: funding_utxo.txid,
        vout: funding_utxo.vout,
    }
}

pub async fn generate_stub_outpoints(
    client: &BitVMClient,
    funding_utxo_address: &Address,
    input_value: Amount,
) -> Vec<OutPoint> {
    let funding_utxos = client
        .get_initial_utxos(funding_utxo_address.clone(), input_value)
        .await
        .unwrap_or_else(|| {
            panic!(
                "Fund {:?} with {} sats at {}",
                funding_utxo_address,
                input_value.to_sat(),
                ALPEN_SIGNET_ESPLORA_URL,
            );
        });
    funding_utxos
        .iter()
        .map(|utxo| OutPoint {
            txid: utxo.txid,
            vout: utxo.vout,
        })
        .collect()
}

pub async fn verify_funding_inputs(client: &BitVMClient, funding_inputs: &Vec<(&Address, Amount)>) {
    let mut inputs_to_fund: Vec<(&Address, Amount)> = vec![];

    for funding_input in funding_inputs {
        if client
            .get_initial_utxo(funding_input.0.clone(), funding_input.1)
            .await
            .is_none()
        {
            inputs_to_fund.push((funding_input.0, funding_input.1));
        }
    }

    for input_to_fund in inputs_to_fund.clone() {
        println!(
            "Fund {:?} with {} sats at {}",
            input_to_fund.0,
            input_to_fund.1.to_sat(),
            ALPEN_SIGNET_ESPLORA_URL,
        );
    }
    if !inputs_to_fund.is_empty() {
        panic!("You need to fund {} addresses first.", inputs_to_fund.len());
    }
}

pub fn find_peg_in_graph(client: &BitVMClient, peg_in_graph_id: &str) -> Option<PegInGraph> {
    let peg_in_graph = client
        .data()
        .peg_in_graphs
        .iter()
        .find(|&graph| graph.id().eq(peg_in_graph_id));

    peg_in_graph.cloned()
}

pub fn find_peg_out_graph(client: &BitVMClient, peg_out_graph_id: &str) -> Option<PegOutGraph> {
    let peg_out_graph = client
        .data()
        .peg_out_graphs
        .iter()
        .find(|&graph| graph.id().eq(&peg_out_graph_id));

    peg_out_graph.cloned()
}

pub fn find_peg_in_graph_by_peg_out(
    client: &BitVMClient,
    peg_out_graph_id: &str,
) -> Option<PegInGraph> {
    let peg_out_graph = find_peg_out_graph(client, peg_out_graph_id);
    match peg_out_graph {
        Some(peg_out_graph) => find_peg_in_graph(client, &peg_out_graph.peg_in_graph_id),
        None => None,
    }
}

pub fn get_superblock_header() -> Header {
    Header {
        version: Version::from_consensus(0x200d2000),
        prev_blockhash: BlockHash::from_str(
            "000000000000000000027c9f5b07f21e39ba31aa4d900d519478bdac32f4a15d",
        )
        .unwrap(),
        merkle_root: TxMerkleNode::from_str(
            "0064b0d54f20412756ba7ce07b0594f3548b06f2dad5cfeaac2aca508634ed19",
        )
        .unwrap(),
        time: 1729251961,
        bits: CompactTarget::from_hex("0x17030ecd").unwrap(),
        nonce: 0x400e345c,
    }
}

pub fn random_hex<'a>(size: usize) -> Cow<'a, str> {
    let mut buffer = vec![0u8; size];
    let mut rng = rand::rngs::OsRng;
    rand::RngCore::fill_bytes(&mut rng, &mut buffer);
    Cow::Owned(buffer.to_hex_string(Lower))
}

const TEST_CACHE_DIRECTORY_NAME: &str = "test_cache";
const INTERMEDIATE_VARIABLES_FILE_NAME: &str = "intermediates.json";
const LOCK_SCRIPTS_FILE_NAME: &str = "lock_scripts.json";

pub fn get_intermediate_variables_cached() -> BTreeMap<String, usize> {
    let intermediate_variables_cache_path =
        Path::new(TEST_CACHE_DIRECTORY_NAME).join(INTERMEDIATE_VARIABLES_FILE_NAME);
    let intermediate_variables = if intermediate_variables_cache_path.exists() {
        read_cache(&intermediate_variables_cache_path).unwrap_or_else(|e| {
            eprintln!(
                "Failed to read intermediate variables cache after a check for its existence: {}",
                e
            );
            None
        })
    } else {
        None
    };

    intermediate_variables.unwrap_or_else(|| {
        println!("Generating new intermediate variables...");
        let intermediate_variables = BridgeAssigner::default().all_intermediate_variables();
        write_cache(&intermediate_variables_cache_path, &intermediate_variables).unwrap();
        intermediate_variables
    })
}

pub fn get_lock_scripts_cached(
    commits_public_keys: &BTreeMap<CommitmentMessageId, WinternitzPublicKey>,
) -> Vec<ScriptBuf> {
    let lock_scripts_cache_path = Path::new(TEST_CACHE_DIRECTORY_NAME).join(LOCK_SCRIPTS_FILE_NAME);
    let lock_scripts = if lock_scripts_cache_path.exists() {
        read_cache(&lock_scripts_cache_path).unwrap_or_else(|e| {
            eprintln!(
                "Failed to read lock scripts cache after a check for its existence: {}",
                e
            );
            None
        })
    } else {
        None
    };

    lock_scripts.unwrap_or_else(|| {
        let lock_scripts = generate_assert_leaves(commits_public_keys);
        write_cache(&lock_scripts_cache_path, &lock_scripts).unwrap();
        lock_scripts
    })
}

pub fn get_correct_proof() -> RawProof {
    let correct_proof = RawProof::default();
    assert!(correct_proof.valid_proof());
    correct_proof
}

pub fn get_incorrect_proof() -> RawProof {
    let mut correct_proof = get_correct_proof();
    let mut rng = ark_std::rand::rngs::StdRng::seed_from_u64(test_rng().next_u64());
    correct_proof.proof.a = G1Affine::rand(&mut rng);

    correct_proof
}<|MERGE_RESOLUTION|>--- conflicted
+++ resolved
@@ -29,18 +29,13 @@
 use rand::{RngCore, SeedableRng};
 use tokio::time::sleep;
 
-<<<<<<< HEAD
+use crate::bridge::{DURATION_COLOR, RESET_COLOR};
+
 pub const TX_WAIT_TIME: u64 = 8; // In seconds. Must be >= expected block time.
 const REGTEST_ESPLORA_URL: &str = "http://localhost:8094/regtest/api/";
 pub const ALPEN_SIGNET_ESPLORA_URL: &str =
     "https://esploraapi53d3659b.devnet-annapurna.stratabtc.org/";
 
-=======
-use crate::bridge::{DURATION_COLOR, RESET_COLOR};
-
-pub const TX_WAIT_TIME: u64 = 5; // in seconds
-pub const ESPLORA_FUNDING_URL: &str = "https://esploraapi53d3659b.devnet-annapurna.stratabtc.org/";
->>>>>>> 6e03c4ea
 pub const ESPLORA_RETRIES: usize = 3;
 pub const ESPLORA_RETRY_WAIT_TIME: u64 = 5;
 
@@ -87,11 +82,7 @@
     let timeout = Duration::from_secs(TX_WAIT_TIME * num_blocks_per_network(network, 0) as u64);
     let a = DURATION_COLOR;
     println!(
-<<<<<<< HEAD
-        "Waiting \x1b[37;41m{:?}\x1b[0m{} to timeout ...",
-=======
         "Waiting {DURATION_COLOR}{:?}{RESET_COLOR} {} to timeout ...",
->>>>>>> 6e03c4ea
         timeout,
         match timelock_name {
             Some(timelock_name) => format!(" for {}", timelock_name),
